lockfileVersion: '9.0'

settings:
  autoInstallPeers: true
  excludeLinksFromLockfile: false

overrides:
  '@conventional-changelog/git-client': '>=2.0.0'
  glob: ^13.0.0

importers:

  .:
    dependencies:
      cdk8s:
        specifier: ^2.70.16
        version: 2.70.28(constructs@10.4.3)
      cdk8s-plus-33:
        specifier: ^2.3.8
        version: 2.4.3(cdk8s@2.70.28(constructs@10.4.3))(constructs@10.4.3)
      constructs:
        specifier: ^10.4.2
        version: 10.4.3
      handlebars:
        specifier: ^4.7.8
        version: 4.7.8
      js-yaml:
        specifier: ^4.1.0
        version: 4.1.1
      pino:
        specifier: ^10.0.0
        version: 10.1.0
      pino-pretty:
        specifier: ^13.1.1
        version: 13.1.2
      ts-node:
        specifier: ^10.9.2
        version: 10.9.2(@types/node@24.10.1)(typescript@5.9.3)
      yaml:
        specifier: ^2.8.1
        version: 2.8.1
    devDependencies:
      '@commitlint/cli':
        specifier: ^20.0.0
        version: 20.1.0(@types/node@24.10.1)(typescript@5.9.3)
      '@commitlint/config-conventional':
        specifier: ^20.0.0
        version: 20.0.0
      '@eslint/js':
        specifier: ^9.36.0
        version: 9.39.1
      '@semantic-release/changelog':
        specifier: ^6.0.3
        version: 6.0.3(semantic-release@24.2.9(typescript@5.9.3))
      '@semantic-release/exec':
        specifier: ^7.1.0
        version: 7.1.0(semantic-release@24.2.9(typescript@5.9.3))
      '@semantic-release/git':
        specifier: ^10.0.1
        version: 10.0.1(semantic-release@24.2.9(typescript@5.9.3))
      '@types/js-yaml':
        specifier: ^4.0.9
        version: 4.0.9
      '@types/node':
        specifier: ^24.5.2
        version: 24.10.1
      '@typescript-eslint/eslint-plugin':
        specifier: ^8.44.1
        version: 8.46.3(@typescript-eslint/parser@8.47.0(eslint@9.39.1(jiti@2.6.1))(typescript@5.9.3))(eslint@9.39.1(jiti@2.6.1))(typescript@5.9.3)
      '@typescript-eslint/parser':
        specifier: ^8.44.1
        version: 8.47.0(eslint@9.39.1(jiti@2.6.1))(typescript@5.9.3)
      '@vitest/coverage-v8':
        specifier: ^3.2.4
        version: 3.2.4(vitest@3.2.4(@types/debug@4.1.12)(@types/node@24.10.1)(jiti@2.6.1)(tsx@4.20.6)(yaml@2.8.1))
      conventional-changelog-cli:
        specifier: ^5.0.0
        version: 5.0.0(conventional-commits-filter@5.0.0)
      eslint:
        specifier: ^9.36.0
        version: 9.39.1(jiti@2.6.1)
      eslint-config-prettier:
        specifier: ^10.1.8
        version: 10.1.8(eslint@9.39.1(jiti@2.6.1))
      eslint-import-resolver-typescript:
        specifier: ^4.4.4
        version: 4.4.4(eslint-plugin-import@2.32.0)(eslint@9.39.1(jiti@2.6.1))
      eslint-plugin-import:
        specifier: ^2.32.0
        version: 2.32.0(@typescript-eslint/parser@8.47.0(eslint@9.39.1(jiti@2.6.1))(typescript@5.9.3))(eslint-import-resolver-typescript@4.4.4)(eslint@9.39.1(jiti@2.6.1))
      eslint-plugin-security:
        specifier: ^3.0.1
        version: 3.0.1
      eslint-plugin-sonarjs:
        specifier: ^3.0.5
        version: 3.0.5(eslint@9.39.1(jiti@2.6.1))
      eslint-plugin-unused-imports:
        specifier: ^4.2.0
        version: 4.3.0(@typescript-eslint/eslint-plugin@8.46.3(@typescript-eslint/parser@8.47.0(eslint@9.39.1(jiti@2.6.1))(typescript@5.9.3))(eslint@9.39.1(jiti@2.6.1))(typescript@5.9.3))(eslint@9.39.1(jiti@2.6.1))
      husky:
        specifier: ^9.1.7
        version: 9.1.7
      lint-staged:
        specifier: ^16.2.1
        version: 16.2.6
      markdownlint:
        specifier: ^0.39.0
        version: 0.39.0
      markdownlint-cli:
        specifier: ^0.45.0
        version: 0.45.0
      prettier:
        specifier: ^3.6.2
        version: 3.6.2
      semantic-release:
        specifier: ^24.2.9
        version: 24.2.9(typescript@5.9.3)
      tsx:
        specifier: ^4.20.6
        version: 4.20.6
      typescript:
        specifier: ^5.9.2
        version: 5.9.3
      vitest:
        specifier: ^3.2.4
        version: 3.2.4(@types/debug@4.1.12)(@types/node@24.10.1)(jiti@2.6.1)(tsx@4.20.6)(yaml@2.8.1)

packages:

  '@ampproject/remapping@2.3.0':
    resolution: {integrity: sha512-30iZtAPgz+LTIYoeivqYo853f02jBYSd5uGnGpkFV0M3xOt9aN73erkgYAmZU43x4VfqcnLxW9Kpg3R5LC4YYw==}
    engines: {node: '>=6.0.0'}

  '@babel/code-frame@7.27.1':
    resolution: {integrity: sha512-cjQ7ZlQ0Mv3b47hABuTevyTuYN4i+loJKGeV9flcCgIK37cCXRh+L1bd3iBHlynerhQ7BhCkn2BPbQUL+rGqFg==}
    engines: {node: '>=6.9.0'}

  '@babel/helper-string-parser@7.27.1':
    resolution: {integrity: sha512-qMlSxKbpRlAridDExk92nSobyDdpPijUq2DW6oDnUqd0iOGxmQjyqhMIihI9+zv4LPyZdRje2cavWPbCbWm3eA==}
    engines: {node: '>=6.9.0'}

  '@babel/helper-validator-identifier@7.27.1':
    resolution: {integrity: sha512-D2hP9eA+Sqx1kBZgzxZh0y1trbuU+JoDkiEwqhQ36nodYqJwyEIhPSdMNd7lOm/4io72luTPWH20Yda0xOuUow==}
    engines: {node: '>=6.9.0'}

  '@babel/parser@7.28.4':
    resolution: {integrity: sha512-yZbBqeM6TkpP9du/I2pUZnJsRMGGvOuIrhjzC1AwHwW+6he4mni6Bp/m8ijn0iOuZuPI2BfkCoSRunpyjnrQKg==}
    engines: {node: '>=6.0.0'}
    hasBin: true

  '@babel/types@7.28.4':
    resolution: {integrity: sha512-bkFqkLhh3pMBUQQkpVgWDWq/lqzc2678eUyDlTBhRqhCHFguYYGM0Efga7tYk4TogG/3x0EEl66/OQ+WGbWB/Q==}
    engines: {node: '>=6.9.0'}

  '@bcoe/v8-coverage@1.0.2':
    resolution: {integrity: sha512-6zABk/ECA/QYSCQ1NGiVwwbQerUCZ+TQbp64Q3AgmfNvurHH0j8TtXa1qbShXA6qqkpAj4V5W8pP6mLe1mcMqA==}
    engines: {node: '>=18'}

  '@colors/colors@1.5.0':
    resolution: {integrity: sha512-ooWCrlZP11i8GImSjTHYHLkvFDP48nS4+204nGb1RiX/WXYHmJA2III9/e2DWVabCESdW7hBAEzHRqUn9OUVvQ==}
    engines: {node: '>=0.1.90'}

  '@commitlint/cli@20.1.0':
    resolution: {integrity: sha512-pW5ujjrOovhq5RcYv5xCpb4GkZxkO2+GtOdBW2/qrr0Ll9tl3PX0aBBobGQl3mdZUbOBgwAexEQLeH6uxL0VYg==}
    engines: {node: '>=v18'}
    hasBin: true

  '@commitlint/config-conventional@20.0.0':
    resolution: {integrity: sha512-q7JroPIkDBtyOkVe9Bca0p7kAUYxZMxkrBArCfuD3yN4KjRAenP9PmYwnn7rsw8Q+hHq1QB2BRmBh0/Z19ZoJw==}
    engines: {node: '>=v18'}

  '@commitlint/config-validator@20.0.0':
    resolution: {integrity: sha512-BeyLMaRIJDdroJuYM2EGhDMGwVBMZna9UiIqV9hxj+J551Ctc6yoGuGSmghOy/qPhBSuhA6oMtbEiTmxECafsg==}
    engines: {node: '>=v18'}

  '@commitlint/ensure@20.0.0':
    resolution: {integrity: sha512-WBV47Fffvabe68n+13HJNFBqiMH5U1Ryls4W3ieGwPC0C7kJqp3OVQQzG2GXqOALmzrgAB+7GXmyy8N9ct8/Fg==}
    engines: {node: '>=v18'}

  '@commitlint/execute-rule@20.0.0':
    resolution: {integrity: sha512-xyCoOShoPuPL44gVa+5EdZsBVao/pNzpQhkzq3RdtlFdKZtjWcLlUFQHSWBuhk5utKYykeJPSz2i8ABHQA+ZZw==}
    engines: {node: '>=v18'}

  '@commitlint/format@20.0.0':
    resolution: {integrity: sha512-zrZQXUcSDmQ4eGGrd+gFESiX0Rw+WFJk7nW4VFOmxub4mAATNKBQ4vNw5FgMCVehLUKG2OT2LjOqD0Hk8HvcRg==}
    engines: {node: '>=v18'}

  '@commitlint/is-ignored@20.0.0':
    resolution: {integrity: sha512-ayPLicsqqGAphYIQwh9LdAYOVAQ9Oe5QCgTNTj+BfxZb9b/JW222V5taPoIBzYnAP0z9EfUtljgBk+0BN4T4Cw==}
    engines: {node: '>=v18'}

  '@commitlint/lint@20.0.0':
    resolution: {integrity: sha512-kWrX8SfWk4+4nCexfLaQT3f3EcNjJwJBsSZ5rMBw6JCd6OzXufFHgel2Curos4LKIxwec9WSvs2YUD87rXlxNQ==}
    engines: {node: '>=v18'}

  '@commitlint/load@20.1.0':
    resolution: {integrity: sha512-qo9ER0XiAimATQR5QhvvzePfeDfApi/AFlC1G+YN+ZAY8/Ua6IRrDrxRvQAr+YXUKAxUsTDSp9KXeXLBPsNRWg==}
    engines: {node: '>=v18'}

  '@commitlint/message@20.0.0':
    resolution: {integrity: sha512-gLX4YmKnZqSwkmSB9OckQUrI5VyXEYiv3J5JKZRxIp8jOQsWjZgHSG/OgEfMQBK9ibdclEdAyIPYggwXoFGXjQ==}
    engines: {node: '>=v18'}

  '@commitlint/parse@20.0.0':
    resolution: {integrity: sha512-j/PHCDX2bGM5xGcWObOvpOc54cXjn9g6xScXzAeOLwTsScaL4Y+qd0pFC6HBwTtrH92NvJQc+2Lx9HFkVi48cg==}
    engines: {node: '>=v18'}

  '@commitlint/read@20.0.0':
    resolution: {integrity: sha512-Ti7Y7aEgxsM1nkwA4ZIJczkTFRX/+USMjNrL9NXwWQHqNqrBX2iMi+zfuzZXqfZ327WXBjdkRaytJ+z5vNqTOA==}
    engines: {node: '>=v18'}

  '@commitlint/resolve-extends@20.1.0':
    resolution: {integrity: sha512-cxKXQrqHjZT3o+XPdqDCwOWVFQiae++uwd9dUBC7f2MdV58ons3uUvASdW7m55eat5sRiQ6xUHyMWMRm6atZWw==}
    engines: {node: '>=v18'}

  '@commitlint/rules@20.0.0':
    resolution: {integrity: sha512-gvg2k10I/RfvHn5I5sxvVZKM1fl72Sqrv2YY/BnM7lMHcYqO0E2jnRWoYguvBfEcZ39t+rbATlciggVe77E4zA==}
    engines: {node: '>=v18'}

  '@commitlint/to-lines@20.0.0':
    resolution: {integrity: sha512-2l9gmwiCRqZNWgV+pX1X7z4yP0b3ex/86UmUFgoRt672Ez6cAM2lOQeHFRUTuE6sPpi8XBCGnd8Kh3bMoyHwJw==}
    engines: {node: '>=v18'}

  '@commitlint/top-level@20.0.0':
    resolution: {integrity: sha512-drXaPSP2EcopukrUXvUXmsQMu3Ey/FuJDc/5oiW4heoCfoE5BdLQyuc7veGeE3aoQaTVqZnh4D5WTWe2vefYKg==}
    engines: {node: '>=v18'}

  '@commitlint/types@20.0.0':
    resolution: {integrity: sha512-bVUNBqG6aznYcYjTjnc3+Cat/iBgbgpflxbIBTnsHTX0YVpnmINPEkSRWymT2Q8aSH3Y7aKnEbunilkYe8TybA==}
    engines: {node: '>=v18'}

  '@conventional-changelog/git-client@2.5.1':
    resolution: {integrity: sha512-lAw7iA5oTPWOLjiweb7DlGEMDEvzqzLLa6aWOly2FSZ64IwLE8T458rC+o+WvI31Doz6joM7X2DoNog7mX8r4A==}
    engines: {node: '>=18'}
    peerDependencies:
      conventional-commits-filter: ^5.0.0
      conventional-commits-parser: ^6.1.0
    peerDependenciesMeta:
      conventional-commits-filter:
        optional: true
      conventional-commits-parser:
        optional: true

  '@cspotcode/source-map-support@0.8.1':
    resolution: {integrity: sha512-IchNf6dN4tHoMFIn/7OE8LWZ19Y6q/67Bmf6vnGREv8RSbBVb9LPJxEcnwrcwX6ixSvaiGoomAUvu4YSxXrVgw==}
    engines: {node: '>=12'}

  '@emnapi/core@1.5.0':
    resolution: {integrity: sha512-sbP8GzB1WDzacS8fgNPpHlp6C9VZe+SJP3F90W9rLemaQj2PzIuTEl1qDOYQf58YIpyjViI24y9aPWCjEzY2cg==}

  '@emnapi/runtime@1.5.0':
    resolution: {integrity: sha512-97/BJ3iXHww3djw6hYIfErCZFee7qCtrneuLa20UXFCOTCfBM2cvQHjWJ2EG0s0MtdNwInarqCTz35i4wWXHsQ==}

  '@emnapi/wasi-threads@1.1.0':
    resolution: {integrity: sha512-WI0DdZ8xFSbgMjR1sFsKABJ/C5OnRrjT06JXbZKexJGrDuPTzZdDYfFlsgcCXCyf+suG5QU2e/y1Wo2V/OapLQ==}

  '@esbuild/aix-ppc64@0.25.10':
    resolution: {integrity: sha512-0NFWnA+7l41irNuaSVlLfgNT12caWJVLzp5eAVhZ0z1qpxbockccEt3s+149rE64VUI3Ml2zt8Nv5JVc4QXTsw==}
    engines: {node: '>=18'}
    cpu: [ppc64]
    os: [aix]

  '@esbuild/android-arm64@0.25.10':
    resolution: {integrity: sha512-LSQa7eDahypv/VO6WKohZGPSJDq5OVOo3UoFR1E4t4Gj1W7zEQMUhI+lo81H+DtB+kP+tDgBp+M4oNCwp6kffg==}
    engines: {node: '>=18'}
    cpu: [arm64]
    os: [android]

  '@esbuild/android-arm@0.25.10':
    resolution: {integrity: sha512-dQAxF1dW1C3zpeCDc5KqIYuZ1tgAdRXNoZP7vkBIRtKZPYe2xVr/d3SkirklCHudW1B45tGiUlz2pUWDfbDD4w==}
    engines: {node: '>=18'}
    cpu: [arm]
    os: [android]

  '@esbuild/android-x64@0.25.10':
    resolution: {integrity: sha512-MiC9CWdPrfhibcXwr39p9ha1x0lZJ9KaVfvzA0Wxwz9ETX4v5CHfF09bx935nHlhi+MxhA63dKRRQLiVgSUtEg==}
    engines: {node: '>=18'}
    cpu: [x64]
    os: [android]

  '@esbuild/darwin-arm64@0.25.10':
    resolution: {integrity: sha512-JC74bdXcQEpW9KkV326WpZZjLguSZ3DfS8wrrvPMHgQOIEIG/sPXEN/V8IssoJhbefLRcRqw6RQH2NnpdprtMA==}
    engines: {node: '>=18'}
    cpu: [arm64]
    os: [darwin]

  '@esbuild/darwin-x64@0.25.10':
    resolution: {integrity: sha512-tguWg1olF6DGqzws97pKZ8G2L7Ig1vjDmGTwcTuYHbuU6TTjJe5FXbgs5C1BBzHbJ2bo1m3WkQDbWO2PvamRcg==}
    engines: {node: '>=18'}
    cpu: [x64]
    os: [darwin]

  '@esbuild/freebsd-arm64@0.25.10':
    resolution: {integrity: sha512-3ZioSQSg1HT2N05YxeJWYR+Libe3bREVSdWhEEgExWaDtyFbbXWb49QgPvFH8u03vUPX10JhJPcz7s9t9+boWg==}
    engines: {node: '>=18'}
    cpu: [arm64]
    os: [freebsd]

  '@esbuild/freebsd-x64@0.25.10':
    resolution: {integrity: sha512-LLgJfHJk014Aa4anGDbh8bmI5Lk+QidDmGzuC2D+vP7mv/GeSN+H39zOf7pN5N8p059FcOfs2bVlrRr4SK9WxA==}
    engines: {node: '>=18'}
    cpu: [x64]
    os: [freebsd]

  '@esbuild/linux-arm64@0.25.10':
    resolution: {integrity: sha512-5luJWN6YKBsawd5f9i4+c+geYiVEw20FVW5x0v1kEMWNq8UctFjDiMATBxLvmmHA4bf7F6hTRaJgtghFr9iziQ==}
    engines: {node: '>=18'}
    cpu: [arm64]
    os: [linux]

  '@esbuild/linux-arm@0.25.10':
    resolution: {integrity: sha512-oR31GtBTFYCqEBALI9r6WxoU/ZofZl962pouZRTEYECvNF/dtXKku8YXcJkhgK/beU+zedXfIzHijSRapJY3vg==}
    engines: {node: '>=18'}
    cpu: [arm]
    os: [linux]

  '@esbuild/linux-ia32@0.25.10':
    resolution: {integrity: sha512-NrSCx2Kim3EnnWgS4Txn0QGt0Xipoumb6z6sUtl5bOEZIVKhzfyp/Lyw4C1DIYvzeW/5mWYPBFJU3a/8Yr75DQ==}
    engines: {node: '>=18'}
    cpu: [ia32]
    os: [linux]

  '@esbuild/linux-loong64@0.25.10':
    resolution: {integrity: sha512-xoSphrd4AZda8+rUDDfD9J6FUMjrkTz8itpTITM4/xgerAZZcFW7Dv+sun7333IfKxGG8gAq+3NbfEMJfiY+Eg==}
    engines: {node: '>=18'}
    cpu: [loong64]
    os: [linux]

  '@esbuild/linux-mips64el@0.25.10':
    resolution: {integrity: sha512-ab6eiuCwoMmYDyTnyptoKkVS3k8fy/1Uvq7Dj5czXI6DF2GqD2ToInBI0SHOp5/X1BdZ26RKc5+qjQNGRBelRA==}
    engines: {node: '>=18'}
    cpu: [mips64el]
    os: [linux]

  '@esbuild/linux-ppc64@0.25.10':
    resolution: {integrity: sha512-NLinzzOgZQsGpsTkEbdJTCanwA5/wozN9dSgEl12haXJBzMTpssebuXR42bthOF3z7zXFWH1AmvWunUCkBE4EA==}
    engines: {node: '>=18'}
    cpu: [ppc64]
    os: [linux]

  '@esbuild/linux-riscv64@0.25.10':
    resolution: {integrity: sha512-FE557XdZDrtX8NMIeA8LBJX3dC2M8VGXwfrQWU7LB5SLOajfJIxmSdyL/gU1m64Zs9CBKvm4UAuBp5aJ8OgnrA==}
    engines: {node: '>=18'}
    cpu: [riscv64]
    os: [linux]

  '@esbuild/linux-s390x@0.25.10':
    resolution: {integrity: sha512-3BBSbgzuB9ajLoVZk0mGu+EHlBwkusRmeNYdqmznmMc9zGASFjSsxgkNsqmXugpPk00gJ0JNKh/97nxmjctdew==}
    engines: {node: '>=18'}
    cpu: [s390x]
    os: [linux]

  '@esbuild/linux-x64@0.25.10':
    resolution: {integrity: sha512-QSX81KhFoZGwenVyPoberggdW1nrQZSvfVDAIUXr3WqLRZGZqWk/P4T8p2SP+de2Sr5HPcvjhcJzEiulKgnxtA==}
    engines: {node: '>=18'}
    cpu: [x64]
    os: [linux]

  '@esbuild/netbsd-arm64@0.25.10':
    resolution: {integrity: sha512-AKQM3gfYfSW8XRk8DdMCzaLUFB15dTrZfnX8WXQoOUpUBQ+NaAFCP1kPS/ykbbGYz7rxn0WS48/81l9hFl3u4A==}
    engines: {node: '>=18'}
    cpu: [arm64]
    os: [netbsd]

  '@esbuild/netbsd-x64@0.25.10':
    resolution: {integrity: sha512-7RTytDPGU6fek/hWuN9qQpeGPBZFfB4zZgcz2VK2Z5VpdUxEI8JKYsg3JfO0n/Z1E/6l05n0unDCNc4HnhQGig==}
    engines: {node: '>=18'}
    cpu: [x64]
    os: [netbsd]

  '@esbuild/openbsd-arm64@0.25.10':
    resolution: {integrity: sha512-5Se0VM9Wtq797YFn+dLimf2Zx6McttsH2olUBsDml+lm0GOCRVebRWUvDtkY4BWYv/3NgzS8b/UM3jQNh5hYyw==}
    engines: {node: '>=18'}
    cpu: [arm64]
    os: [openbsd]

  '@esbuild/openbsd-x64@0.25.10':
    resolution: {integrity: sha512-XkA4frq1TLj4bEMB+2HnI0+4RnjbuGZfet2gs/LNs5Hc7D89ZQBHQ0gL2ND6Lzu1+QVkjp3x1gIcPKzRNP8bXw==}
    engines: {node: '>=18'}
    cpu: [x64]
    os: [openbsd]

  '@esbuild/openharmony-arm64@0.25.10':
    resolution: {integrity: sha512-AVTSBhTX8Y/Fz6OmIVBip9tJzZEUcY8WLh7I59+upa5/GPhh2/aM6bvOMQySspnCCHvFi79kMtdJS1w0DXAeag==}
    engines: {node: '>=18'}
    cpu: [arm64]
    os: [openharmony]

  '@esbuild/sunos-x64@0.25.10':
    resolution: {integrity: sha512-fswk3XT0Uf2pGJmOpDB7yknqhVkJQkAQOcW/ccVOtfx05LkbWOaRAtn5SaqXypeKQra1QaEa841PgrSL9ubSPQ==}
    engines: {node: '>=18'}
    cpu: [x64]
    os: [sunos]

  '@esbuild/win32-arm64@0.25.10':
    resolution: {integrity: sha512-ah+9b59KDTSfpaCg6VdJoOQvKjI33nTaQr4UluQwW7aEwZQsbMCfTmfEO4VyewOxx4RaDT/xCy9ra2GPWmO7Kw==}
    engines: {node: '>=18'}
    cpu: [arm64]
    os: [win32]

  '@esbuild/win32-ia32@0.25.10':
    resolution: {integrity: sha512-QHPDbKkrGO8/cz9LKVnJU22HOi4pxZnZhhA2HYHez5Pz4JeffhDjf85E57Oyco163GnzNCVkZK0b/n4Y0UHcSw==}
    engines: {node: '>=18'}
    cpu: [ia32]
    os: [win32]

  '@esbuild/win32-x64@0.25.10':
    resolution: {integrity: sha512-9KpxSVFCu0iK1owoez6aC/s/EdUQLDN3adTxGCqxMVhrPDj6bt5dbrHDXUuq+Bs2vATFBBrQS5vdQ/Ed2P+nbw==}
    engines: {node: '>=18'}
    cpu: [x64]
    os: [win32]

  '@eslint-community/eslint-utils@4.9.0':
    resolution: {integrity: sha512-ayVFHdtZ+hsq1t2Dy24wCmGXGe4q9Gu3smhLYALJrr473ZH27MsnSL+LKUlimp4BWJqMDMLmPpx/Q9R3OAlL4g==}
    engines: {node: ^12.22.0 || ^14.17.0 || >=16.0.0}
    peerDependencies:
      eslint: ^6.0.0 || ^7.0.0 || >=8.0.0

  '@eslint-community/regexpp@4.12.1':
    resolution: {integrity: sha512-CCZCDJuduB9OUkFkY2IgppNZMi2lBQgD2qzwXkEia16cge2pijY/aXi96CJMquDMn3nJdlPV1A5KrJEXwfLNzQ==}
    engines: {node: ^12.0.0 || ^14.0.0 || >=16.0.0}

  '@eslint-community/regexpp@4.12.2':
    resolution: {integrity: sha512-EriSTlt5OC9/7SXkRSCAhfSxxoSUgBm33OH+IkwbdpgoqsSsUg7y3uh+IICI/Qg4BBWr3U2i39RpmycbxMq4ew==}
    engines: {node: ^12.0.0 || ^14.0.0 || >=16.0.0}

  '@eslint/config-array@0.21.1':
    resolution: {integrity: sha512-aw1gNayWpdI/jSYVgzN5pL0cfzU02GT3NBpeT/DXbx1/1x7ZKxFPd9bwrzygx/qiwIQiJ1sw/zD8qY/kRvlGHA==}
    engines: {node: ^18.18.0 || ^20.9.0 || >=21.1.0}

  '@eslint/config-helpers@0.4.2':
    resolution: {integrity: sha512-gBrxN88gOIf3R7ja5K9slwNayVcZgK6SOUORm2uBzTeIEfeVaIhOpCtTox3P6R7o2jLFwLFTLnC7kU/RGcYEgw==}
    engines: {node: ^18.18.0 || ^20.9.0 || >=21.1.0}

  '@eslint/core@0.17.0':
    resolution: {integrity: sha512-yL/sLrpmtDaFEiUj1osRP4TI2MDz1AddJL+jZ7KSqvBuliN4xqYY54IfdN8qD8Toa6g1iloph1fxQNkjOxrrpQ==}
    engines: {node: ^18.18.0 || ^20.9.0 || >=21.1.0}

  '@eslint/eslintrc@3.3.1':
    resolution: {integrity: sha512-gtF186CXhIl1p4pJNGZw8Yc6RlshoePRvE0X91oPGb3vZ8pM3qOS9W9NGPat9LziaBV7XrJWGylNQXkGcnM3IQ==}
    engines: {node: ^18.18.0 || ^20.9.0 || >=21.1.0}

  '@eslint/js@9.39.1':
    resolution: {integrity: sha512-S26Stp4zCy88tH94QbBv3XCuzRQiZ9yXofEILmglYTh/Ug/a9/umqvgFtYBAo3Lp0nsI/5/qH1CCrbdK3AP1Tw==}
    engines: {node: ^18.18.0 || ^20.9.0 || >=21.1.0}

  '@eslint/object-schema@2.1.7':
    resolution: {integrity: sha512-VtAOaymWVfZcmZbp6E2mympDIHvyjXs/12LqWYjVw6qjrfF+VK+fyG33kChz3nnK+SU5/NeHOqrTEHS8sXO3OA==}
    engines: {node: ^18.18.0 || ^20.9.0 || >=21.1.0}

  '@eslint/plugin-kit@0.4.1':
    resolution: {integrity: sha512-43/qtrDUokr7LJqoF2c3+RInu/t4zfrpYdoSDfYyhg52rwLV6TnOvdG4fXm7IkSB3wErkcmJS9iEhjVtOSEjjA==}
    engines: {node: ^18.18.0 || ^20.9.0 || >=21.1.0}

  '@humanfs/core@0.19.1':
    resolution: {integrity: sha512-5DyQ4+1JEUzejeK1JGICcideyfUbGixgS9jNgex5nqkW+cY7WZhxBigmieN5Qnw9ZosSNVC9KQKyb+GUaGyKUA==}
    engines: {node: '>=18.18.0'}

  '@humanfs/node@0.16.7':
    resolution: {integrity: sha512-/zUx+yOsIrG4Y43Eh2peDeKCxlRt/gET6aHfaKpuq267qXdYDFViVHfMaLyygZOnl0kGWxFIgsBy8QFuTLUXEQ==}
    engines: {node: '>=18.18.0'}

  '@humanwhocodes/module-importer@1.0.1':
    resolution: {integrity: sha512-bxveV4V8v5Yb4ncFTT3rPSgZBOpCkjfK0y4oVVVJwIuDVBRMDXrPyXRL988i5ap9m9bnyEEjWfm5WkBmtffLfA==}
    engines: {node: '>=12.22'}

  '@humanwhocodes/retry@0.4.3':
    resolution: {integrity: sha512-bV0Tgo9K4hfPCek+aMAn81RppFKv2ySDQeMoSZuvTASywNTnVJCArCZE2FWqpvIatKu7VMRLWlR1EazvVhDyhQ==}
    engines: {node: '>=18.18'}

  '@hutson/parse-repository-url@5.0.0':
    resolution: {integrity: sha512-e5+YUKENATs1JgYHMzTr2MW/NDcXGfYFAuOQU8gJgF/kEh4EqKgfGrfLI67bMD4tbhZVlkigz/9YYwWcbOFthg==}
    engines: {node: '>=10.13.0'}

  '@isaacs/balanced-match@4.0.1':
    resolution: {integrity: sha512-yzMTt9lEb8Gv7zRioUilSglI0c0smZ9k5D65677DLWLtWJaXIS3CqcGyUFByYKlnUj6TkjLVs54fBl6+TiGQDQ==}
    engines: {node: 20 || >=22}

  '@isaacs/brace-expansion@5.0.0':
    resolution: {integrity: sha512-ZT55BDLV0yv0RBm2czMiZ+SqCGO7AvmOM3G/w2xhVPH+te0aKgFjmBvGlL1dH+ql2tgGO3MVrbb3jCKyvpgnxA==}
    engines: {node: 20 || >=22}

  '@istanbuljs/schema@0.1.3':
    resolution: {integrity: sha512-ZXRY4jNvVgSVQ8DL3LTcakaAtXwTVUxE81hslsyD2AtoXW/wVob10HkOJ1X/pAlcI7D+2YoZKg5do8G/w6RYgA==}
    engines: {node: '>=8'}

  '@jridgewell/gen-mapping@0.3.13':
    resolution: {integrity: sha512-2kkt/7niJ6MgEPxF0bYdQ6etZaA+fQvDcLKckhy1yIQOzaoKjBBjSj63/aLVjYE3qhRt5dvM+uUyfCg6UKCBbA==}

  '@jridgewell/resolve-uri@3.1.2':
    resolution: {integrity: sha512-bRISgCIjP20/tbWSPWMEi54QVPRZExkuD9lJL+UIxUKtwVJA8wW1Trb1jMs1RFXo1CBTNZ/5hpC9QvmKWdopKw==}
    engines: {node: '>=6.0.0'}

  '@jridgewell/sourcemap-codec@1.5.5':
    resolution: {integrity: sha512-cYQ9310grqxueWbl+WuIUIaiUaDcj7WOq5fVhEljNVgRfOUhY9fy2zTvfoqWsnebh8Sl70VScFbICvJnLKB0Og==}

  '@jridgewell/trace-mapping@0.3.31':
    resolution: {integrity: sha512-zzNR+SdQSDJzc8joaeP8QQoCQr8NuYx2dIIytl1QeBEZHJ9uW6hebsrYgbz8hJwUQao3TWCMtmfV8Nu1twOLAw==}

  '@jridgewell/trace-mapping@0.3.9':
    resolution: {integrity: sha512-3Belt6tdc8bPgAtbcmdtNJlirVoTmEb5e2gC94PnkwEW9jI6CAHUeoG85tjWP5WquqfavoMtMwiG4P926ZKKuQ==}

  '@napi-rs/wasm-runtime@0.2.12':
    resolution: {integrity: sha512-ZVWUcfwY4E/yPitQJl481FjFo3K22D6qF0DuFH6Y/nbnE11GY5uguDxZMGXPQ8WQ0128MXQD7TnfHyK4oWoIJQ==}

  '@nodelib/fs.scandir@2.1.5':
    resolution: {integrity: sha512-vq24Bq3ym5HEQm2NKCr3yXDwjc7vTsEThRDnkp2DK9p1uqLR+DHurm/NOTo0KG7HYHU7eppKZj3MyqYuMBf62g==}
    engines: {node: '>= 8'}

  '@nodelib/fs.stat@2.0.5':
    resolution: {integrity: sha512-RkhPPp2zrqDAQA/2jNhnztcPAlv64XdhIp7a7454A5ovI7Bukxgt7MX7udwAu3zg1DcpPU0rz3VV1SeaqvY4+A==}
    engines: {node: '>= 8'}

  '@nodelib/fs.walk@1.2.8':
    resolution: {integrity: sha512-oGB+UxlgWcgQkgwo8GcEGwemoTFt3FIO9ababBmaGwXIoBKZ+GTy0pP185beGg7Llih/NSHSV2XAs1lnznocSg==}
    engines: {node: '>= 8'}

  '@octokit/auth-token@6.0.0':
    resolution: {integrity: sha512-P4YJBPdPSpWTQ1NU4XYdvHvXJJDxM6YwpS0FZHRgP7YFkdVxsWcpWGy/NVqlAA7PcPCnMacXlRm1y2PFZRWL/w==}
    engines: {node: '>= 20'}

  '@octokit/core@7.0.4':
    resolution: {integrity: sha512-jOT8V1Ba5BdC79sKrRWDdMT5l1R+XNHTPR6CPWzUP2EcfAcvIHZWF0eAbmRcpOOP5gVIwnqNg0C4nvh6Abc3OA==}
    engines: {node: '>= 20'}

  '@octokit/endpoint@11.0.0':
    resolution: {integrity: sha512-hoYicJZaqISMAI3JfaDr1qMNi48OctWuOih1m80bkYow/ayPw6Jj52tqWJ6GEoFTk1gBqfanSoI1iY99Z5+ekQ==}
    engines: {node: '>= 20'}

  '@octokit/graphql@9.0.1':
    resolution: {integrity: sha512-j1nQNU1ZxNFx2ZtKmL4sMrs4egy5h65OMDmSbVyuCzjOcwsHq6EaYjOTGXPQxgfiN8dJ4CriYHk6zF050WEULg==}
    engines: {node: '>= 20'}

  '@octokit/openapi-types@25.1.0':
    resolution: {integrity: sha512-idsIggNXUKkk0+BExUn1dQ92sfysJrje03Q0bv0e+KPLrvyqZF8MnBpFz8UNfYDwB3Ie7Z0TByjWfzxt7vseaA==}

  '@octokit/openapi-types@26.0.0':
    resolution: {integrity: sha512-7AtcfKtpo77j7Ts73b4OWhOZHTKo/gGY8bB3bNBQz4H+GRSWqx2yvj8TXRsbdTE0eRmYmXOEY66jM7mJ7LzfsA==}

  '@octokit/plugin-paginate-rest@13.1.1':
    resolution: {integrity: sha512-q9iQGlZlxAVNRN2jDNskJW/Cafy7/XE52wjZ5TTvyhyOD904Cvx//DNyoO3J/MXJ0ve3rPoNWKEg5iZrisQSuw==}
    engines: {node: '>= 20'}
    peerDependencies:
      '@octokit/core': '>=6'

  '@octokit/plugin-retry@8.0.1':
    resolution: {integrity: sha512-KUoYR77BjF5O3zcwDQHRRZsUvJwepobeqiSSdCJ8lWt27FZExzb0GgVxrhhfuyF6z2B2zpO0hN5pteni1sqWiw==}
    engines: {node: '>= 20'}
    peerDependencies:
      '@octokit/core': '>=7'

  '@octokit/plugin-throttling@11.0.1':
    resolution: {integrity: sha512-S+EVhy52D/272L7up58dr3FNSMXWuNZolkL4zMJBNIfIxyZuUcczsQAU4b5w6dewJXnKYVgSHSV5wxitMSW1kw==}
    engines: {node: '>= 20'}
    peerDependencies:
      '@octokit/core': ^7.0.0

  '@octokit/request-error@7.0.0':
    resolution: {integrity: sha512-KRA7VTGdVyJlh0cP5Tf94hTiYVVqmt2f3I6mnimmaVz4UG3gQV/k4mDJlJv3X67iX6rmN7gSHCF8ssqeMnmhZg==}
    engines: {node: '>= 20'}

  '@octokit/request@10.0.3':
    resolution: {integrity: sha512-V6jhKokg35vk098iBqp2FBKunk3kMTXlmq+PtbV9Gl3TfskWlebSofU9uunVKhUN7xl+0+i5vt0TGTG8/p/7HA==}
    engines: {node: '>= 20'}

  '@octokit/types@14.1.0':
    resolution: {integrity: sha512-1y6DgTy8Jomcpu33N+p5w58l6xyt55Ar2I91RPiIA0xCJBXyUAhXCcmZaDWSANiha7R9a6qJJ2CRomGPZ6f46g==}

  '@octokit/types@15.0.0':
    resolution: {integrity: sha512-8o6yDfmoGJUIeR9OfYU0/TUJTnMPG2r68+1yEdUeG2Fdqpj8Qetg0ziKIgcBm0RW/j29H41WP37CYCEhp6GoHQ==}

  '@pinojs/redact@0.4.0':
    resolution: {integrity: sha512-k2ENnmBugE/rzQfEcdWHcCY+/FM3VLzH9cYEsbdsoqrvzAKRhUZeRNhAZvB8OitQJ1TBed3yqWtdjzS6wJKBwg==}

  '@pkgjs/parseargs@0.11.0':
    resolution: {integrity: sha512-+1VkjdD0QBLPodGrJUeqarH8VAIvQODIbwh9XpP5Syisf7YoQgsJKPNFoqqLQlu+VQ/tVSshMR6loPMn8U+dPg==}
    engines: {node: '>=14'}

  '@pnpm/config.env-replace@1.1.0':
    resolution: {integrity: sha512-htyl8TWnKL7K/ESFa1oW2UB5lVDxuF5DpM7tBi6Hu2LNL3mWkIzNLG6N4zoCUP1lCKNxWy/3iu8mS8MvToGd6w==}
    engines: {node: '>=12.22.0'}

  '@pnpm/network.ca-file@1.0.2':
    resolution: {integrity: sha512-YcPQ8a0jwYU9bTdJDpXjMi7Brhkr1mXsXrUJvjqM2mQDgkRiz8jFaQGOdaLxgjtUfQgZhKy/O3cG/YwmgKaxLA==}
    engines: {node: '>=12.22.0'}

  '@pnpm/npm-conf@2.3.1':
    resolution: {integrity: sha512-c83qWb22rNRuB0UaVCI0uRPNRr8Z0FWnEIvT47jiHAmOIUHbBOg5XvV7pM5x+rKn9HRpjxquDbXYSXr3fAKFcw==}
    engines: {node: '>=12'}

  '@rollup/rollup-android-arm-eabi@4.52.2':
    resolution: {integrity: sha512-o3pcKzJgSGt4d74lSZ+OCnHwkKBeAbFDmbEm5gg70eA8VkyCuC/zV9TwBnmw6VjDlRdF4Pshfb+WE9E6XY1PoQ==}
    cpu: [arm]
    os: [android]

  '@rollup/rollup-android-arm64@4.52.2':
    resolution: {integrity: sha512-cqFSWO5tX2vhC9hJTK8WAiPIm4Q8q/cU8j2HQA0L3E1uXvBYbOZMhE2oFL8n2pKB5sOCHY6bBuHaRwG7TkfJyw==}
    cpu: [arm64]
    os: [android]

  '@rollup/rollup-darwin-arm64@4.52.2':
    resolution: {integrity: sha512-vngduywkkv8Fkh3wIZf5nFPXzWsNsVu1kvtLETWxTFf/5opZmflgVSeLgdHR56RQh71xhPhWoOkEBvbehwTlVA==}
    cpu: [arm64]
    os: [darwin]

  '@rollup/rollup-darwin-x64@4.52.2':
    resolution: {integrity: sha512-h11KikYrUCYTrDj6h939hhMNlqU2fo/X4NB0OZcys3fya49o1hmFaczAiJWVAFgrM1NCP6RrO7lQKeVYSKBPSQ==}
    cpu: [x64]
    os: [darwin]

  '@rollup/rollup-freebsd-arm64@4.52.2':
    resolution: {integrity: sha512-/eg4CI61ZUkLXxMHyVlmlGrSQZ34xqWlZNW43IAU4RmdzWEx0mQJ2mN/Cx4IHLVZFL6UBGAh+/GXhgvGb+nVxw==}
    cpu: [arm64]
    os: [freebsd]

  '@rollup/rollup-freebsd-x64@4.52.2':
    resolution: {integrity: sha512-QOWgFH5X9+p+S1NAfOqc0z8qEpJIoUHf7OWjNUGOeW18Mx22lAUOiA9b6r2/vpzLdfxi/f+VWsYjUOMCcYh0Ng==}
    cpu: [x64]
    os: [freebsd]

  '@rollup/rollup-linux-arm-gnueabihf@4.52.2':
    resolution: {integrity: sha512-kDWSPafToDd8LcBYd1t5jw7bD5Ojcu12S3uT372e5HKPzQt532vW+rGFFOaiR0opxePyUkHrwz8iWYEyH1IIQA==}
    cpu: [arm]
    os: [linux]

  '@rollup/rollup-linux-arm-musleabihf@4.52.2':
    resolution: {integrity: sha512-gKm7Mk9wCv6/rkzwCiUC4KnevYhlf8ztBrDRT9g/u//1fZLapSRc+eDZj2Eu2wpJ+0RzUKgtNijnVIB4ZxyL+w==}
    cpu: [arm]
    os: [linux]

  '@rollup/rollup-linux-arm64-gnu@4.52.2':
    resolution: {integrity: sha512-66lA8vnj5mB/rtDNwPgrrKUOtCLVQypkyDa2gMfOefXK6rcZAxKLO9Fy3GkW8VkPnENv9hBkNOFfGLf6rNKGUg==}
    cpu: [arm64]
    os: [linux]

  '@rollup/rollup-linux-arm64-musl@4.52.2':
    resolution: {integrity: sha512-s+OPucLNdJHvuZHuIz2WwncJ+SfWHFEmlC5nKMUgAelUeBUnlB4wt7rXWiyG4Zn07uY2Dd+SGyVa9oyLkVGOjA==}
    cpu: [arm64]
    os: [linux]

  '@rollup/rollup-linux-loong64-gnu@4.52.2':
    resolution: {integrity: sha512-8wTRM3+gVMDLLDdaT6tKmOE3lJyRy9NpJUS/ZRWmLCmOPIJhVyXwjBo+XbrrwtV33Em1/eCTd5TuGJm4+DmYjw==}
    cpu: [loong64]
    os: [linux]

  '@rollup/rollup-linux-ppc64-gnu@4.52.2':
    resolution: {integrity: sha512-6yqEfgJ1anIeuP2P/zhtfBlDpXUb80t8DpbYwXQ3bQd95JMvUaqiX+fKqYqUwZXqdJDd8xdilNtsHM2N0cFm6A==}
    cpu: [ppc64]
    os: [linux]

  '@rollup/rollup-linux-riscv64-gnu@4.52.2':
    resolution: {integrity: sha512-sshYUiYVSEI2B6dp4jMncwxbrUqRdNApF2c3bhtLAU0qA8Lrri0p0NauOsTWh3yCCCDyBOjESHMExonp7Nzc0w==}
    cpu: [riscv64]
    os: [linux]

  '@rollup/rollup-linux-riscv64-musl@4.52.2':
    resolution: {integrity: sha512-duBLgd+3pqC4MMwBrKkFxaZerUxZcYApQVC5SdbF5/e/589GwVvlRUnyqMFbM8iUSb1BaoX/3fRL7hB9m2Pj8Q==}
    cpu: [riscv64]
    os: [linux]

  '@rollup/rollup-linux-s390x-gnu@4.52.2':
    resolution: {integrity: sha512-tzhYJJidDUVGMgVyE+PmxENPHlvvqm1KILjjZhB8/xHYqAGeizh3GBGf9u6WdJpZrz1aCpIIHG0LgJgH9rVjHQ==}
    cpu: [s390x]
    os: [linux]

  '@rollup/rollup-linux-x64-gnu@4.52.2':
    resolution: {integrity: sha512-opH8GSUuVcCSSyHHcl5hELrmnk4waZoVpgn/4FDao9iyE4WpQhyWJ5ryl5M3ocp4qkRuHfyXnGqg8M9oKCEKRA==}
    cpu: [x64]
    os: [linux]

  '@rollup/rollup-linux-x64-musl@4.52.2':
    resolution: {integrity: sha512-LSeBHnGli1pPKVJ79ZVJgeZWWZXkEe/5o8kcn23M8eMKCUANejchJbF/JqzM4RRjOJfNRhKJk8FuqL1GKjF5oQ==}
    cpu: [x64]
    os: [linux]

  '@rollup/rollup-openharmony-arm64@4.52.2':
    resolution: {integrity: sha512-uPj7MQ6/s+/GOpolavm6BPo+6CbhbKYyZHUDvZ/SmJM7pfDBgdGisFX3bY/CBDMg2ZO4utfhlApkSfZ92yXw7Q==}
    cpu: [arm64]
    os: [openharmony]

  '@rollup/rollup-win32-arm64-msvc@4.52.2':
    resolution: {integrity: sha512-Z9MUCrSgIaUeeHAiNkm3cQyst2UhzjPraR3gYYfOjAuZI7tcFRTOD+4cHLPoS/3qinchth+V56vtqz1Tv+6KPA==}
    cpu: [arm64]
    os: [win32]

  '@rollup/rollup-win32-ia32-msvc@4.52.2':
    resolution: {integrity: sha512-+GnYBmpjldD3XQd+HMejo+0gJGwYIOfFeoBQv32xF/RUIvccUz20/V6Otdv+57NE70D5pa8W/jVGDoGq0oON4A==}
    cpu: [ia32]
    os: [win32]

  '@rollup/rollup-win32-x64-gnu@4.52.2':
    resolution: {integrity: sha512-ApXFKluSB6kDQkAqZOKXBjiaqdF1BlKi+/eqnYe9Ee7U2K3pUDKsIyr8EYm/QDHTJIM+4X+lI0gJc3TTRhd+dA==}
    cpu: [x64]
    os: [win32]

  '@rollup/rollup-win32-x64-msvc@4.52.2':
    resolution: {integrity: sha512-ARz+Bs8kY6FtitYM96PqPEVvPXqEZmPZsSkXvyX19YzDqkCaIlhCieLLMI5hxO9SRZ2XtCtm8wxhy0iJ2jxNfw==}
    cpu: [x64]
    os: [win32]

  '@rtsao/scc@1.1.0':
    resolution: {integrity: sha512-zt6OdqaDoOnJ1ZYsCYGt9YmWzDXl4vQdKTyJev62gFhRGKdx7mcT54V9KIjg+d2wi9EXsPvAPKe7i7WjfVWB8g==}

  '@sec-ant/readable-stream@0.4.1':
    resolution: {integrity: sha512-831qok9r2t8AlxLko40y2ebgSDhenenCatLVeW/uBtnHPyhHOvG0C7TvfgecV+wHzIm5KUICgzmVpWS+IMEAeg==}

  '@semantic-release/changelog@6.0.3':
    resolution: {integrity: sha512-dZuR5qByyfe3Y03TpmCvAxCyTnp7r5XwtHRf/8vD9EAn4ZWbavUX8adMtXYzE86EVh0gyLA7lm5yW4IV30XUag==}
    engines: {node: '>=14.17'}
    peerDependencies:
      semantic-release: '>=18.0.0'

  '@semantic-release/commit-analyzer@13.0.1':
    resolution: {integrity: sha512-wdnBPHKkr9HhNhXOhZD5a2LNl91+hs8CC2vsAVYxtZH3y0dV3wKn+uZSN61rdJQZ8EGxzWB3inWocBHV9+u/CQ==}
    engines: {node: '>=20.8.1'}
    peerDependencies:
      semantic-release: '>=20.1.0'

  '@semantic-release/error@3.0.0':
    resolution: {integrity: sha512-5hiM4Un+tpl4cKw3lV4UgzJj+SmfNIDCLLw0TepzQxz9ZGV5ixnqkzIVF+3tp0ZHgcMKE+VNGHJjEeyFG2dcSw==}
    engines: {node: '>=14.17'}

  '@semantic-release/error@4.0.0':
    resolution: {integrity: sha512-mgdxrHTLOjOddRVYIYDo0fR3/v61GNN1YGkfbrjuIKg/uMgCd+Qzo3UAXJ+woLQQpos4pl5Esuw5A7AoNlzjUQ==}
    engines: {node: '>=18'}

  '@semantic-release/exec@7.1.0':
    resolution: {integrity: sha512-4ycZ2atgEUutspPZ2hxO6z8JoQt4+y/kkHvfZ1cZxgl9WKJId1xPj+UadwInj+gMn2Gsv+fLnbrZ4s+6tK2TFQ==}
    engines: {node: '>=20.8.1'}
    peerDependencies:
      semantic-release: '>=24.1.0'

  '@semantic-release/git@10.0.1':
    resolution: {integrity: sha512-eWrx5KguUcU2wUPaO6sfvZI0wPafUKAMNC18aXY4EnNcrZL86dEmpNVnC9uMpGZkmZJ9EfCVJBQx4pV4EMGT1w==}
    engines: {node: '>=14.17'}
    peerDependencies:
      semantic-release: '>=18.0.0'

  '@semantic-release/github@11.0.6':
    resolution: {integrity: sha512-ctDzdSMrT3H+pwKBPdyCPty6Y47X8dSrjd3aPZ5KKIKKWTwZBE9De8GtsH3TyAlw3Uyo2stegMx6rJMXKpJwJA==}
    engines: {node: '>=20.8.1'}
    peerDependencies:
      semantic-release: '>=24.1.0'

  '@semantic-release/npm@12.0.2':
    resolution: {integrity: sha512-+M9/Lb35IgnlUO6OSJ40Ie+hUsZLuph2fqXC/qrKn0fMvUU/jiCjpoL6zEm69vzcmaZJ8yNKtMBEKHWN49WBbQ==}
    engines: {node: '>=20.8.1'}
    peerDependencies:
      semantic-release: '>=20.1.0'

  '@semantic-release/release-notes-generator@14.1.0':
    resolution: {integrity: sha512-CcyDRk7xq+ON/20YNR+1I/jP7BYKICr1uKd1HHpROSnnTdGqOTburi4jcRiTYz0cpfhxSloQO3cGhnoot7IEkA==}
    engines: {node: '>=20.8.1'}
    peerDependencies:
      semantic-release: '>=20.1.0'

  '@simple-libs/child-process-utils@1.0.1':
    resolution: {integrity: sha512-3nWd8irxvDI6v856wpPCHZ+08iQR0oHTZfzAZmnbsLzf+Sf1odraP6uKOHDZToXq3RPRV/LbqGVlSCogm9cJjg==}
    engines: {node: '>=18'}

  '@simple-libs/stream-utils@1.1.0':
    resolution: {integrity: sha512-6rsHTjodIn/t90lv5snQjRPVtOosM7Vp0AKdrObymq45ojlgVwnpAqdc+0OBBrpEiy31zZ6/TKeIVqV1HwvnuQ==}
    engines: {node: '>=18'}

  '@sindresorhus/is@4.6.0':
    resolution: {integrity: sha512-t09vSN3MdfsyCHoFcTRCH/iUtG7OJ0CsjzB8cjAmKc/va/kIgeDI/TxsigdncE/4be734m0cvIYwNaV4i2XqAw==}
    engines: {node: '>=10'}

  '@sindresorhus/merge-streams@4.0.0':
    resolution: {integrity: sha512-tlqY9xq5ukxTUZBmoOp+m61cqwQD5pHJtFY3Mn8CA8ps6yghLH/Hw8UPdqg4OLmFW3IFlcXnQNmo/dh8HzXYIQ==}
    engines: {node: '>=18'}

  '@tsconfig/node10@1.0.11':
    resolution: {integrity: sha512-DcRjDCujK/kCk/cUe8Xz8ZSpm8mS3mNNpta+jGCA6USEDfktlNvm1+IuZ9eTcDbNk41BHwpHHeW+N1lKCz4zOw==}

  '@tsconfig/node12@1.0.11':
    resolution: {integrity: sha512-cqefuRsh12pWyGsIoBKJA9luFu3mRxCA+ORZvA4ktLSzIuCUtWVxGIuXigEwO5/ywWFMZ2QEGKWvkZG1zDMTag==}

  '@tsconfig/node14@1.0.3':
    resolution: {integrity: sha512-ysT8mhdixWK6Hw3i1V2AeRqZ5WfXg1G43mqoYlM2nc6388Fq5jcXyr5mRsqViLx/GJYdoL0bfXD8nmF+Zn/Iow==}

  '@tsconfig/node16@1.0.4':
    resolution: {integrity: sha512-vxhUy4J8lyeyinH7Azl1pdd43GJhZH/tP2weN8TntQblOY+A0XbT8DJk1/oCPuOOyg/Ja757rG0CgHcWC8OfMA==}

  '@tybys/wasm-util@0.10.1':
    resolution: {integrity: sha512-9tTaPJLSiejZKx+Bmog4uSubteqTvFrVrURwkmHixBo0G4seD0zUxp98E1DzUBJxLQ3NPwXrGKDiVjwx/DpPsg==}

  '@types/chai@5.2.2':
    resolution: {integrity: sha512-8kB30R7Hwqf40JPiKhVzodJs2Qc1ZJ5zuT3uzw5Hq/dhNCl3G3l83jfpdI1e20BP348+fV7VIL/+FxaXkqBmWg==}

  '@types/conventional-commits-parser@5.0.1':
    resolution: {integrity: sha512-7uz5EHdzz2TqoMfV7ee61Egf5y6NkcO4FB/1iCCQnbeiI1F3xzv3vK5dBCXUCLQgGYS+mUeigK1iKQzvED+QnQ==}

  '@types/debug@4.1.12':
    resolution: {integrity: sha512-vIChWdVG3LG1SMxEvI/AK+FWJthlrqlTu7fbrlywTkkaONwk/UAGaULXRlf8vkzFBLVm0zkMdCquhL5aOjhXPQ==}

  '@types/deep-eql@4.0.2':
    resolution: {integrity: sha512-c9h9dVVMigMPc4bwTvC5dxqtqJZwQPePsWjPlpSOnojbor6pGqdk541lfA7AqFQr5pB1BRdq0juY9db81BwyFw==}

  '@types/estree@1.0.8':
    resolution: {integrity: sha512-dWHzHa2WqEXI/O1E9OjrocMTKJl2mSrEolh1Iomrv6U+JuNwaHXsXx9bLu5gG7BUWFIN0skIQJQ/L1rIex4X6w==}

  '@types/js-yaml@4.0.9':
    resolution: {integrity: sha512-k4MGaQl5TGo/iipqb2UDG2UwjXziSWkh0uysQelTlJpX1qGlpUZYm8PnO4DxG1qBomtJUdYJ6qR6xdIah10JLg==}

  '@types/json-schema@7.0.15':
    resolution: {integrity: sha512-5+fP8P8MFNC+AyZCDxrB2pkZFPGzqQWUzpSeuuVLvm8VMcorNYavBqoFcxK8bQz4Qsbn4oUEEem4wDLfcysGHA==}

  '@types/json5@0.0.29':
    resolution: {integrity: sha512-dRLjCWHYg4oaA77cxO64oO+7JwCwnIzkZPdrrC71jQmQtlhM556pwKo5bUzqvZndkVbeFLIIi+9TC40JNF5hNQ==}

  '@types/katex@0.16.7':
    resolution: {integrity: sha512-HMwFiRujE5PjrgwHQ25+bsLJgowjGjm5Z8FVSf0N6PwgJrwxH0QxzHYDcKsTfV3wva0vzrpqMTJS2jXPr5BMEQ==}

  '@types/ms@2.1.0':
    resolution: {integrity: sha512-GsCCIZDE/p3i96vtEqx+7dBUGXrc7zeSK3wwPHIaRThS+9OhWIXRqzs4d6k1SVU8g91DrNRWxWUGhp5KXQb2VA==}

  '@types/node@22.19.1':
    resolution: {integrity: sha512-LCCV0HdSZZZb34qifBsyWlUmok6W7ouER+oQIGBScS8EsZsQbrtFTUrDX4hOl+CS6p7cnNC4td+qrSVGSCTUfQ==}

  '@types/node@24.10.1':
    resolution: {integrity: sha512-GNWcUTRBgIRJD5zj+Tq0fKOJ5XZajIiBroOF0yvj2bSU1WvNdYS/dn9UxwsujGW4JX06dnHyjV2y9rRaybH0iQ==}

  '@types/normalize-package-data@2.4.4':
    resolution: {integrity: sha512-37i+OaWTh9qeK4LSHPsyRC7NahnGotNuZvjLSgcPzblpHB3rrCJxAOgI5gCdKm7coonsaX1Of0ILiTcnZjbfxA==}

  '@types/unist@2.0.11':
    resolution: {integrity: sha512-CmBKiL6NNo/OqgmMn95Fk9Whlp2mtvIv+KNpQKN2F4SjvrEesubTRWGYSg+BnWZOnlCaSTU1sMpsBOzgbYhnsA==}

  '@typescript-eslint/eslint-plugin@8.46.3':
    resolution: {integrity: sha512-sbaQ27XBUopBkRiuY/P9sWGOWUW4rl8fDoHIUmLpZd8uldsTyB4/Zg6bWTegPoTLnKj9Hqgn3QD6cjPNB32Odw==}
    engines: {node: ^18.18.0 || ^20.9.0 || >=21.1.0}
    peerDependencies:
      '@typescript-eslint/parser': ^8.46.3
      eslint: ^8.57.0 || ^9.0.0
      typescript: '>=4.8.4 <6.0.0'

  '@typescript-eslint/parser@8.47.0':
    resolution: {integrity: sha512-lJi3PfxVmo0AkEY93ecfN+r8SofEqZNGByvHAI3GBLrvt1Cw6H5k1IM02nSzu0RfUafr2EvFSw0wAsZgubNplQ==}
    engines: {node: ^18.18.0 || ^20.9.0 || >=21.1.0}
    peerDependencies:
      eslint: ^8.57.0 || ^9.0.0
      typescript: '>=4.8.4 <6.0.0'

  '@typescript-eslint/project-service@8.46.3':
    resolution: {integrity: sha512-Fz8yFXsp2wDFeUElO88S9n4w1I4CWDTXDqDr9gYvZgUpwXQqmZBr9+NTTql5R3J7+hrJZPdpiWaB9VNhAKYLuQ==}
    engines: {node: ^18.18.0 || ^20.9.0 || >=21.1.0}
    peerDependencies:
      typescript: '>=4.8.4 <6.0.0'

  '@typescript-eslint/project-service@8.47.0':
    resolution: {integrity: sha512-2X4BX8hUeB5JcA1TQJ7GjcgulXQ+5UkNb0DL8gHsHUHdFoiCTJoYLTpib3LtSDPZsRET5ygN4qqIWrHyYIKERA==}
    engines: {node: ^18.18.0 || ^20.9.0 || >=21.1.0}
    peerDependencies:
      typescript: '>=4.8.4 <6.0.0'

  '@typescript-eslint/scope-manager@8.46.3':
    resolution: {integrity: sha512-FCi7Y1zgrmxp3DfWfr+3m9ansUUFoy8dkEdeQSgA9gbm8DaHYvZCdkFRQrtKiedFf3Ha6VmoqoAaP68+i+22kg==}
<<<<<<< HEAD
    engines: {node: ^18.18.0 || ^20.9.0 || >=21.1.0}

  '@typescript-eslint/scope-manager@8.47.0':
    resolution: {integrity: sha512-a0TTJk4HXMkfpFkL9/WaGTNuv7JWfFTQFJd6zS9dVAjKsojmv9HT55xzbEpnZoY+VUb+YXLMp+ihMLz/UlZfDg==}
    engines: {node: ^18.18.0 || ^20.9.0 || >=21.1.0}

  '@typescript-eslint/tsconfig-utils@8.46.3':
    resolution: {integrity: sha512-GLupljMniHNIROP0zE7nCcybptolcH8QZfXOpCfhQDAdwJ/ZTlcaBOYebSOZotpti/3HrHSw7D3PZm75gYFsOA==}
=======
>>>>>>> a9121d1b
    engines: {node: ^18.18.0 || ^20.9.0 || >=21.1.0}
    peerDependencies:
      typescript: '>=4.8.4 <6.0.0'

<<<<<<< HEAD
=======
  '@typescript-eslint/scope-manager@8.47.0':
    resolution: {integrity: sha512-a0TTJk4HXMkfpFkL9/WaGTNuv7JWfFTQFJd6zS9dVAjKsojmv9HT55xzbEpnZoY+VUb+YXLMp+ihMLz/UlZfDg==}
    engines: {node: ^18.18.0 || ^20.9.0 || >=21.1.0}

  '@typescript-eslint/tsconfig-utils@8.46.3':
    resolution: {integrity: sha512-GLupljMniHNIROP0zE7nCcybptolcH8QZfXOpCfhQDAdwJ/ZTlcaBOYebSOZotpti/3HrHSw7D3PZm75gYFsOA==}
    engines: {node: ^18.18.0 || ^20.9.0 || >=21.1.0}
    peerDependencies:
      typescript: '>=4.8.4 <6.0.0'

>>>>>>> a9121d1b
  '@typescript-eslint/tsconfig-utils@8.47.0':
    resolution: {integrity: sha512-ybUAvjy4ZCL11uryalkKxuT3w3sXJAuWhOoGS3T/Wu+iUu1tGJmk5ytSY8gbdACNARmcYEB0COksD2j6hfGK2g==}
    engines: {node: ^18.18.0 || ^20.9.0 || >=21.1.0}
    peerDependencies:
      typescript: '>=4.8.4 <6.0.0'

  '@typescript-eslint/type-utils@8.46.3':
    resolution: {integrity: sha512-ZPCADbr+qfz3aiTTYNNkCbUt+cjNwI/5McyANNrFBpVxPt7GqpEYz5ZfdwuFyGUnJ9FdDXbGODUu6iRCI6XRXw==}
    engines: {node: ^18.18.0 || ^20.9.0 || >=21.1.0}
    peerDependencies:
      eslint: ^8.57.0 || ^9.0.0
      typescript: '>=4.8.4 <6.0.0'

  '@typescript-eslint/types@8.46.3':
    resolution: {integrity: sha512-G7Ok9WN/ggW7e/tOf8TQYMaxgID3Iujn231hfi0Pc7ZheztIJVpO44ekY00b7akqc6nZcvregk0Jpah3kep6hA==}
    engines: {node: ^18.18.0 || ^20.9.0 || >=21.1.0}

  '@typescript-eslint/types@8.47.0':
    resolution: {integrity: sha512-nHAE6bMKsizhA2uuYZbEbmp5z2UpffNrPEqiKIeN7VsV6UY/roxanWfoRrf6x/k9+Obf+GQdkm0nPU+vnMXo9A==}
    engines: {node: ^18.18.0 || ^20.9.0 || >=21.1.0}

  '@typescript-eslint/typescript-estree@8.46.3':
    resolution: {integrity: sha512-f/NvtRjOm80BtNM5OQtlaBdM5BRFUv7gf381j9wygDNL+qOYSNOgtQ/DCndiYi80iIOv76QqaTmp4fa9hwI0OA==}
    engines: {node: ^18.18.0 || ^20.9.0 || >=21.1.0}
    peerDependencies:
      typescript: '>=4.8.4 <6.0.0'

  '@typescript-eslint/typescript-estree@8.47.0':
    resolution: {integrity: sha512-k6ti9UepJf5NpzCjH31hQNLHQWupTRPhZ+KFF8WtTuTpy7uHPfeg2NM7cP27aCGajoEplxJDFVCEm9TGPYyiVg==}
    engines: {node: ^18.18.0 || ^20.9.0 || >=21.1.0}
    peerDependencies:
      typescript: '>=4.8.4 <6.0.0'

  '@typescript-eslint/utils@8.46.3':
    resolution: {integrity: sha512-VXw7qmdkucEx9WkmR3ld/u6VhRyKeiF1uxWwCy/iuNfokjJ7VhsgLSOTjsol8BunSw190zABzpwdNsze2Kpo4g==}
    engines: {node: ^18.18.0 || ^20.9.0 || >=21.1.0}
    peerDependencies:
      eslint: ^8.57.0 || ^9.0.0
      typescript: '>=4.8.4 <6.0.0'

  '@typescript-eslint/visitor-keys@8.46.3':
    resolution: {integrity: sha512-uk574k8IU0rOF/AjniX8qbLSGURJVUCeM5e4MIMKBFFi8weeiLrG1fyQejyLXQpRZbU/1BuQasleV/RfHC3hHg==}
    engines: {node: ^18.18.0 || ^20.9.0 || >=21.1.0}

  '@typescript-eslint/visitor-keys@8.47.0':
    resolution: {integrity: sha512-SIV3/6eftCy1bNzCQoPmbWsRLujS8t5iDIZ4spZOBHqrM+yfX2ogg8Tt3PDTAVKw3sSCiUgg30uOAvK2r9zGjQ==}
    engines: {node: ^18.18.0 || ^20.9.0 || >=21.1.0}

  '@unrs/resolver-binding-android-arm-eabi@1.11.1':
    resolution: {integrity: sha512-ppLRUgHVaGRWUx0R0Ut06Mjo9gBaBkg3v/8AxusGLhsIotbBLuRk51rAzqLC8gq6NyyAojEXglNjzf6R948DNw==}
    cpu: [arm]
    os: [android]

  '@unrs/resolver-binding-android-arm64@1.11.1':
    resolution: {integrity: sha512-lCxkVtb4wp1v+EoN+HjIG9cIIzPkX5OtM03pQYkG+U5O/wL53LC4QbIeazgiKqluGeVEeBlZahHalCaBvU1a2g==}
    cpu: [arm64]
    os: [android]

  '@unrs/resolver-binding-darwin-arm64@1.11.1':
    resolution: {integrity: sha512-gPVA1UjRu1Y/IsB/dQEsp2V1pm44Of6+LWvbLc9SDk1c2KhhDRDBUkQCYVWe6f26uJb3fOK8saWMgtX8IrMk3g==}
    cpu: [arm64]
    os: [darwin]

  '@unrs/resolver-binding-darwin-x64@1.11.1':
    resolution: {integrity: sha512-cFzP7rWKd3lZaCsDze07QX1SC24lO8mPty9vdP+YVa3MGdVgPmFc59317b2ioXtgCMKGiCLxJ4HQs62oz6GfRQ==}
    cpu: [x64]
    os: [darwin]

  '@unrs/resolver-binding-freebsd-x64@1.11.1':
    resolution: {integrity: sha512-fqtGgak3zX4DCB6PFpsH5+Kmt/8CIi4Bry4rb1ho6Av2QHTREM+47y282Uqiu3ZRF5IQioJQ5qWRV6jduA+iGw==}
    cpu: [x64]
    os: [freebsd]

  '@unrs/resolver-binding-linux-arm-gnueabihf@1.11.1':
    resolution: {integrity: sha512-u92mvlcYtp9MRKmP+ZvMmtPN34+/3lMHlyMj7wXJDeXxuM0Vgzz0+PPJNsro1m3IZPYChIkn944wW8TYgGKFHw==}
    cpu: [arm]
    os: [linux]

  '@unrs/resolver-binding-linux-arm-musleabihf@1.11.1':
    resolution: {integrity: sha512-cINaoY2z7LVCrfHkIcmvj7osTOtm6VVT16b5oQdS4beibX2SYBwgYLmqhBjA1t51CarSaBuX5YNsWLjsqfW5Cw==}
    cpu: [arm]
    os: [linux]

  '@unrs/resolver-binding-linux-arm64-gnu@1.11.1':
    resolution: {integrity: sha512-34gw7PjDGB9JgePJEmhEqBhWvCiiWCuXsL9hYphDF7crW7UgI05gyBAi6MF58uGcMOiOqSJ2ybEeCvHcq0BCmQ==}
    cpu: [arm64]
    os: [linux]

  '@unrs/resolver-binding-linux-arm64-musl@1.11.1':
    resolution: {integrity: sha512-RyMIx6Uf53hhOtJDIamSbTskA99sPHS96wxVE/bJtePJJtpdKGXO1wY90oRdXuYOGOTuqjT8ACccMc4K6QmT3w==}
    cpu: [arm64]
    os: [linux]

  '@unrs/resolver-binding-linux-ppc64-gnu@1.11.1':
    resolution: {integrity: sha512-D8Vae74A4/a+mZH0FbOkFJL9DSK2R6TFPC9M+jCWYia/q2einCubX10pecpDiTmkJVUH+y8K3BZClycD8nCShA==}
    cpu: [ppc64]
    os: [linux]

  '@unrs/resolver-binding-linux-riscv64-gnu@1.11.1':
    resolution: {integrity: sha512-frxL4OrzOWVVsOc96+V3aqTIQl1O2TjgExV4EKgRY09AJ9leZpEg8Ak9phadbuX0BA4k8U5qtvMSQQGGmaJqcQ==}
    cpu: [riscv64]
    os: [linux]

  '@unrs/resolver-binding-linux-riscv64-musl@1.11.1':
    resolution: {integrity: sha512-mJ5vuDaIZ+l/acv01sHoXfpnyrNKOk/3aDoEdLO/Xtn9HuZlDD6jKxHlkN8ZhWyLJsRBxfv9GYM2utQ1SChKew==}
    cpu: [riscv64]
    os: [linux]

  '@unrs/resolver-binding-linux-s390x-gnu@1.11.1':
    resolution: {integrity: sha512-kELo8ebBVtb9sA7rMe1Cph4QHreByhaZ2QEADd9NzIQsYNQpt9UkM9iqr2lhGr5afh885d/cB5QeTXSbZHTYPg==}
    cpu: [s390x]
    os: [linux]

  '@unrs/resolver-binding-linux-x64-gnu@1.11.1':
    resolution: {integrity: sha512-C3ZAHugKgovV5YvAMsxhq0gtXuwESUKc5MhEtjBpLoHPLYM+iuwSj3lflFwK3DPm68660rZ7G8BMcwSro7hD5w==}
    cpu: [x64]
    os: [linux]

  '@unrs/resolver-binding-linux-x64-musl@1.11.1':
    resolution: {integrity: sha512-rV0YSoyhK2nZ4vEswT/QwqzqQXw5I6CjoaYMOX0TqBlWhojUf8P94mvI7nuJTeaCkkds3QE4+zS8Ko+GdXuZtA==}
    cpu: [x64]
    os: [linux]

  '@unrs/resolver-binding-wasm32-wasi@1.11.1':
    resolution: {integrity: sha512-5u4RkfxJm+Ng7IWgkzi3qrFOvLvQYnPBmjmZQ8+szTK/b31fQCnleNl1GgEt7nIsZRIf5PLhPwT0WM+q45x/UQ==}
    engines: {node: '>=14.0.0'}
    cpu: [wasm32]

  '@unrs/resolver-binding-win32-arm64-msvc@1.11.1':
    resolution: {integrity: sha512-nRcz5Il4ln0kMhfL8S3hLkxI85BXs3o8EYoattsJNdsX4YUU89iOkVn7g0VHSRxFuVMdM4Q1jEpIId1Ihim/Uw==}
    cpu: [arm64]
    os: [win32]

  '@unrs/resolver-binding-win32-ia32-msvc@1.11.1':
    resolution: {integrity: sha512-DCEI6t5i1NmAZp6pFonpD5m7i6aFrpofcp4LA2i8IIq60Jyo28hamKBxNrZcyOwVOZkgsRp9O2sXWBWP8MnvIQ==}
    cpu: [ia32]
    os: [win32]

  '@unrs/resolver-binding-win32-x64-msvc@1.11.1':
    resolution: {integrity: sha512-lrW200hZdbfRtztbygyaq/6jP6AKE8qQN2KvPcJ+x7wiD038YtnYtZ82IMNJ69GJibV7bwL3y9FgK+5w/pYt6g==}
    cpu: [x64]
    os: [win32]

  '@vitest/coverage-v8@3.2.4':
    resolution: {integrity: sha512-EyF9SXU6kS5Ku/U82E259WSnvg6c8KTjppUncuNdm5QHpe17mwREHnjDzozC8x9MZ0xfBUFSaLkRv4TMA75ALQ==}
    peerDependencies:
      '@vitest/browser': 3.2.4
      vitest: 3.2.4
    peerDependenciesMeta:
      '@vitest/browser':
        optional: true

  '@vitest/expect@3.2.4':
    resolution: {integrity: sha512-Io0yyORnB6sikFlt8QW5K7slY4OjqNX9jmJQ02QDda8lyM6B5oNgVWoSoKPac8/kgnCUzuHQKrSLtu/uOqqrig==}

  '@vitest/mocker@3.2.4':
    resolution: {integrity: sha512-46ryTE9RZO/rfDd7pEqFl7etuyzekzEhUbTW3BvmeO/BcCMEgq59BKhek3dXDWgAj4oMK6OZi+vRr1wPW6qjEQ==}
    peerDependencies:
      msw: ^2.4.9
      vite: ^5.0.0 || ^6.0.0 || ^7.0.0-0
    peerDependenciesMeta:
      msw:
        optional: true
      vite:
        optional: true

  '@vitest/pretty-format@3.2.4':
    resolution: {integrity: sha512-IVNZik8IVRJRTr9fxlitMKeJeXFFFN0JaB9PHPGQ8NKQbGpfjlTx9zO4RefN8gp7eqjNy8nyK3NZmBzOPeIxtA==}

  '@vitest/runner@3.2.4':
    resolution: {integrity: sha512-oukfKT9Mk41LreEW09vt45f8wx7DordoWUZMYdY/cyAk7w5TWkTRCNZYF7sX7n2wB7jyGAl74OxgwhPgKaqDMQ==}

  '@vitest/snapshot@3.2.4':
    resolution: {integrity: sha512-dEYtS7qQP2CjU27QBC5oUOxLE/v5eLkGqPE0ZKEIDGMs4vKWe7IjgLOeauHsR0D5YuuycGRO5oSRXnwnmA78fQ==}

  '@vitest/spy@3.2.4':
    resolution: {integrity: sha512-vAfasCOe6AIK70iP5UD11Ac4siNUNJ9i/9PZ3NKx07sG6sUxeag1LWdNrMWeKKYBLlzuK+Gn65Yd5nyL6ds+nw==}

  '@vitest/utils@3.2.4':
    resolution: {integrity: sha512-fB2V0JFrQSMsCo9HiSq3Ezpdv4iYaXRG1Sx8edX3MwxfyNn83mKiGzOcH+Fkxt4MHxr3y42fQi1oeAInqgX2QA==}

  JSONStream@1.3.5:
    resolution: {integrity: sha512-E+iruNOY8VV9s4JEbe1aNEm6MiszPRr/UfcHMz0TQh1BXSxHK+ASV1R6W4HpjBhSeS+54PIsAMCBmwD06LLsqQ==}
    hasBin: true

  acorn-jsx@5.3.2:
    resolution: {integrity: sha512-rq9s+JNhf0IChjtDXxllJ7g41oZk5SlXtp0LHwyA5cejwn7vKmKp4pPri6YEePv2PU65sAsegbXtIinmDFDXgQ==}
    peerDependencies:
      acorn: ^6.0.0 || ^7.0.0 || ^8.0.0

  acorn-walk@8.3.4:
    resolution: {integrity: sha512-ueEepnujpqee2o5aIYnvHU6C0A42MNdsIDeqy5BydrkuC5R1ZuUFnm27EeFJGoEHJQgn3uleRvmTXaJgfXbt4g==}
    engines: {node: '>=0.4.0'}

  acorn@8.15.0:
    resolution: {integrity: sha512-NZyJarBfL7nWwIq+FDL6Zp/yHEhePMNnnJ0y3qfieCrmNvYct8uvtiV41UvlSe6apAfk0fY1FbWx+NwfmpvtTg==}
    engines: {node: '>=0.4.0'}
    hasBin: true

  add-stream@1.0.0:
    resolution: {integrity: sha512-qQLMr+8o0WC4FZGQTcJiKBVC59JylcPSrTtk6usvmIDFUOCKegapy1VHQwRbFMOFyb/inzUVqHs+eMYKDM1YeQ==}

  agent-base@7.1.4:
    resolution: {integrity: sha512-MnA+YT8fwfJPgBx3m60MNqakm30XOkyIoH1y6huTQvC0PwZG7ki8NacLBcrPbNoo8vEZy7Jpuk7+jMO+CUovTQ==}
    engines: {node: '>= 14'}

  aggregate-error@3.1.0:
    resolution: {integrity: sha512-4I7Td01quW/RpocfNayFdFVk1qSuoh0E7JrbRJ16nH01HhKFQ88INq9Sd+nd72zqRySlr9BmDA8xlEJ6vJMrYA==}
    engines: {node: '>=8'}

  aggregate-error@5.0.0:
    resolution: {integrity: sha512-gOsf2YwSlleG6IjRYG2A7k0HmBMEo6qVNk9Bp/EaLgAJT5ngH6PXbqa4ItvnEwCm/velL5jAnQgsHsWnjhGmvw==}
    engines: {node: '>=18'}

  ajv@6.12.6:
    resolution: {integrity: sha512-j3fVLgvTo527anyYyJOGTYJbG+vnnQYvE0m5mmkc1TK+nxAppkCLMIL0aZ4dblVCNoGShhm+kzE4ZUykBoMg4g==}

  ajv@8.17.1:
    resolution: {integrity: sha512-B/gBuNg5SiMTrPkC+A2+cW0RszwxYmn6VYxB/inlBStS5nx6xHIt/ehKRhIMhqusl7a8LjQoZnjCs5vhwxOQ1g==}

  ansi-escapes@7.1.1:
    resolution: {integrity: sha512-Zhl0ErHcSRUaVfGUeUdDuLgpkEo8KIFjB4Y9uAc46ScOpdDiU1Dbyplh7qWJeJ/ZHpbyMSM26+X3BySgnIz40Q==}
    engines: {node: '>=18'}

  ansi-escapes@7.2.0:
    resolution: {integrity: sha512-g6LhBsl+GBPRWGWsBtutpzBYuIIdBkLEvad5C/va/74Db018+5TZiyA26cZJAr3Rft5lprVqOIPxf5Vid6tqAw==}
    engines: {node: '>=18'}

  ansi-regex@5.0.1:
    resolution: {integrity: sha512-quJQXlTSUGL2LH9SUXo8VwsY4soanhgo6LNSm84E1LBcE8s3O0wpdiRzyR9z/ZZJMlMWv37qOOb9pdJlMUEKFQ==}
    engines: {node: '>=8'}

  ansi-regex@6.2.2:
    resolution: {integrity: sha512-Bq3SmSpyFHaWjPk8If9yc6svM8c56dB5BAtW4Qbw5jHTwwXXcTLoRMkpDJp6VL0XzlWaCHTXrkFURMYmD0sLqg==}
    engines: {node: '>=12'}

  ansi-styles@3.2.1:
    resolution: {integrity: sha512-VT0ZI6kZRdTh8YyJw3SMbYm/u+NqfsAxEpWO0Pf9sq8/e94WxxOpPKx9FR1FlyCtOVDNOQ+8ntlqFxiRc+r5qA==}
    engines: {node: '>=4'}

  ansi-styles@4.3.0:
    resolution: {integrity: sha512-zbB9rCJAT1rbjiVDb2hqKFHNYLxgtk8NURxZ3IZwD3F6NtxbXZQCnnSi1Lkx+IDohdPlFp222wVALIheZJQSEg==}
    engines: {node: '>=8'}

  ansi-styles@6.2.3:
    resolution: {integrity: sha512-4Dj6M28JB+oAH8kFkTLUo+a2jwOFkuqb3yucU0CANcRRUbxS0cP0nZYCGjcc3BNXwRIsUVmDGgzawme7zvJHvg==}
    engines: {node: '>=12'}

  any-promise@1.3.0:
    resolution: {integrity: sha512-7UvmKalWRt1wgjL1RrGxoSJW/0QZFIegpeGvZG9kjp8vrRu55XTHbwnqq2GpXm9uLbcuhxm3IqX9OB4MZR1b2A==}

  arg@4.1.3:
    resolution: {integrity: sha512-58S9QDqG0Xx27YwPSt9fJxivjYl432YCwfDMfZ+71RAqUrZef7LrKQZ3LHLOwCS4FLNBplP533Zx895SeOCHvA==}

  argparse@2.0.1:
    resolution: {integrity: sha512-8+9WqebbFzpX9OR+Wa6O29asIogeRMzcGtAINdpMHHyAg10f05aSFVBbcEqGf/PXw1EjAZ+q2/bEBg3DvurK3Q==}

  argv-formatter@1.0.0:
    resolution: {integrity: sha512-F2+Hkm9xFaRg+GkaNnbwXNDV5O6pnCFEmqyhvfC/Ic5LbgOWjJh3L+mN/s91rxVL3znE7DYVpW0GJFT+4YBgWw==}

  array-buffer-byte-length@1.0.2:
    resolution: {integrity: sha512-LHE+8BuR7RYGDKvnrmcuSq3tDcKv9OFEXQt/HpbZhY7V6h0zlUXutnAD82GiFx9rdieCMjkvtcsPqBwgUl1Iiw==}
    engines: {node: '>= 0.4'}

  array-ify@1.0.0:
    resolution: {integrity: sha512-c5AMf34bKdvPhQ7tBGhqkgKNUzMr4WUs+WDtC2ZUGOUncbxKMTvqxYctiseW3+L4bA8ec+GcZ6/A/FW4m8ukng==}

  array-includes@3.1.9:
    resolution: {integrity: sha512-FmeCCAenzH0KH381SPT5FZmiA/TmpndpcaShhfgEN9eCVjnFBqq3l1xrI42y8+PPLI6hypzou4GXw00WHmPBLQ==}
    engines: {node: '>= 0.4'}

  array.prototype.findlastindex@1.2.6:
    resolution: {integrity: sha512-F/TKATkzseUExPlfvmwQKGITM3DGTK+vkAsCZoDc5daVygbJBnjEUCbgkAvVFsgfXfX4YIqZ/27G3k3tdXrTxQ==}
    engines: {node: '>= 0.4'}

  array.prototype.flat@1.3.3:
    resolution: {integrity: sha512-rwG/ja1neyLqCuGZ5YYrznA62D4mZXg0i1cIskIUKSiqF3Cje9/wXAls9B9s1Wa2fomMsIv8czB8jZcPmxCXFg==}
    engines: {node: '>= 0.4'}

  array.prototype.flatmap@1.3.3:
    resolution: {integrity: sha512-Y7Wt51eKJSyi80hFrJCePGGNo5ktJCslFuboqJsbf57CCPcm5zztluPlc4/aD8sWsKvlwatezpV4U1efk8kpjg==}
    engines: {node: '>= 0.4'}

  arraybuffer.prototype.slice@1.0.4:
    resolution: {integrity: sha512-BNoCY6SXXPQ7gF2opIP4GBE+Xw7U+pHMYKuzjgCN3GwiaIR09UUeKfheyIry77QtrCBlC0KK0q5/TER/tYh3PQ==}
    engines: {node: '>= 0.4'}

  assertion-error@2.0.1:
    resolution: {integrity: sha512-Izi8RQcffqCeNVgFigKli1ssklIbpHnCYc6AknXGYoB6grJqyeby7jv12JUQgmTAnIDnbck1uxksT4dzN3PWBA==}
    engines: {node: '>=12'}

  ast-v8-to-istanbul@0.3.5:
    resolution: {integrity: sha512-9SdXjNheSiE8bALAQCQQuT6fgQaoxJh7IRYrRGZ8/9nv8WhJeC1aXAwN8TbaOssGOukUvyvnkgD9+Yuykvl1aA==}

  async-function@1.0.0:
    resolution: {integrity: sha512-hsU18Ae8CDTR6Kgu9DYf0EbCr/a5iGL0rytQDobUcdpYOKokk8LEjVphnXkDkgpi0wYVsqrXuP0bZxJaTqdgoA==}
    engines: {node: '>= 0.4'}

  atomic-sleep@1.0.0:
    resolution: {integrity: sha512-kNOjDqAh7px0XWNI+4QbzoiR/nTkHAWNud2uvnJquD1/x5a7EQZMJT0AczqK0Qn67oY/TTQ1LbUKajZpp3I9tQ==}
    engines: {node: '>=8.0.0'}

  available-typed-arrays@1.0.7:
    resolution: {integrity: sha512-wvUjBtSGN7+7SjNpq/9M2Tg350UZD3q62IFZLbRAR1bSMlCo1ZaeW+BJ+D090e4hIIZLBcTDWe4Mh4jvUDajzQ==}
    engines: {node: '>= 0.4'}

  balanced-match@1.0.2:
    resolution: {integrity: sha512-3oSeUO0TMV67hN1AmbXsK4yaqU7tjiHlbxRDZOpH0KW9+CeX4bRAaX0Anxt0tx2MrpRpWwQaPwIlISEJhYU5Pw==}

  before-after-hook@4.0.0:
    resolution: {integrity: sha512-q6tR3RPqIB1pMiTRMFcZwuG5T8vwp+vUvEG0vuI6B+Rikh5BfPp2fQ82c925FOs+b0lcFQ8CFrL+KbilfZFhOQ==}

  bottleneck@2.19.5:
    resolution: {integrity: sha512-VHiNCbI1lKdl44tGrhNfU3lup0Tj/ZBMJB5/2ZbNXRCPuRCO7ed2mgcK4r17y+KB2EfuYuRaVlwNbAeaWGSpbw==}

  brace-expansion@1.1.12:
    resolution: {integrity: sha512-9T9UjW3r0UW5c1Q7GTwllptXwhvYmEzFhzMfZ9H7FQWt+uZePjZPjBP/W1ZEyZ1twGWom5/56TF4lPcqjnDHcg==}

  brace-expansion@2.0.2:
    resolution: {integrity: sha512-Jt0vHyM+jmUBqojB7E1NIYadt0vI0Qxjxd2TErW94wDz+E2LAm5vKMXXwg6ZZBTHPuUlDgQHKXvjGBdfcF1ZDQ==}

  braces@3.0.3:
    resolution: {integrity: sha512-yQbXgO/OSZVD2IsiLlro+7Hf6Q18EJrKSEsdoMzKePKXct3gvD8oLcOQdIzGupr5Fj+EDe8gO/lxc1BzfMpxvA==}
    engines: {node: '>=8'}

  builtin-modules@3.3.0:
    resolution: {integrity: sha512-zhaCDicdLuWN5UbN5IMnFqNMhNfo919sH85y2/ea+5Yg9TsTkeZxpL+JLbp6cgYFS4sRLp3YV4S6yDuqVWHYOw==}
    engines: {node: '>=6'}

  bytes@3.1.2:
    resolution: {integrity: sha512-/Nf7TyzTx6S3yRJObOAV7956r8cr2+Oj8AC5dt8wSP3BQAoeX58NoHyCU8P8zGkNXStjTSi6fzO6F0pBdcYbEg==}
    engines: {node: '>= 0.8'}

  cac@6.7.14:
    resolution: {integrity: sha512-b6Ilus+c3RrdDk+JhLKUAQfzzgLEPy6wcXqS7f/xe1EETvsDP6GORG7SFuOs6cID5YkqchW/LXZbX5bc8j7ZcQ==}
    engines: {node: '>=8'}

  call-bind-apply-helpers@1.0.2:
    resolution: {integrity: sha512-Sp1ablJ0ivDkSzjcaJdxEunN5/XvksFJ2sMBFfq6x0ryhQV/2b/KwFe21cMpmHtPOSij8K99/wSfoEuTObmuMQ==}
    engines: {node: '>= 0.4'}

  call-bind@1.0.8:
    resolution: {integrity: sha512-oKlSFMcMwpUg2ednkhQ454wfWiU/ul3CkJe/PEHcTKuiX6RpbehUiFMXu13HalGZxfUwCQzZG747YXBn1im9ww==}
    engines: {node: '>= 0.4'}

  call-bound@1.0.4:
    resolution: {integrity: sha512-+ys997U96po4Kx/ABpBCqhA9EuxJaQWDQg7295H4hBphv3IZg0boBKuwYpt4YXp6MZ5AmZQnU/tyMTlRpaSejg==}
    engines: {node: '>= 0.4'}

  callsites@3.1.0:
    resolution: {integrity: sha512-P8BjAsXvZS+VIDUI11hHCQEv74YT67YUi5JJFNWIqL235sBmjX4+qx9Muvls5ivyNENctx46xQLQ3aTuE7ssaQ==}
    engines: {node: '>=6'}

  cdk8s-plus-33@2.4.3:
    resolution: {integrity: sha512-zqhApNqa44x2sjYA6slAzqd0JvEV+COt+7RSMYshccKMsxE5FY++0XvquoA6U3L35hZcp+mI/U0zcPcYrEAnuA==}
    engines: {node: '>= 16.20.0'}
    peerDependencies:
      cdk8s: ^2.68.11
      constructs: ^10.3.0
    bundledDependencies:
      - minimatch

  cdk8s@2.70.28:
    resolution: {integrity: sha512-bmAjZlB9UcEmt4wQ9L631x8e5k1laeFfLV5koav8NABsxbRd2TwamZtO9UywkwTuTzaHi0xsfcH6vcJ1BCT8Tg==}
    engines: {node: '>= 16.20.0'}
    peerDependencies:
      constructs: ^10
    bundledDependencies:
      - fast-json-patch
      - follow-redirects
      - yaml

  chai@5.3.3:
    resolution: {integrity: sha512-4zNhdJD/iOjSH0A05ea+Ke6MU5mmpQcbQsSOkgdaUMJ9zTlDTD/GYlwohmIE2u0gaxHYiVHEn1Fw9mZ/ktJWgw==}
    engines: {node: '>=18'}

  chalk@2.4.2:
    resolution: {integrity: sha512-Mti+f9lpJNcwF4tWV8/OrTTtF1gZi+f8FqlyAdouralcFWFQWF2+NgCHShjkCb+IFBLq9buZwE1xckQU4peSuQ==}
    engines: {node: '>=4'}

  chalk@4.1.2:
    resolution: {integrity: sha512-oKnbhFyRIXpUuez8iBMmyEa4nbj4IOQyuhc/wy9kY7/WVPcwIO9VA668Pu8RkO7+0G76SLROeyw9CpQ061i4mA==}
    engines: {node: '>=10'}

  chalk@5.6.2:
    resolution: {integrity: sha512-7NzBL0rN6fMUW+f7A6Io4h40qQlG+xGmtMxfbnH/K7TAtt8JQWVQK+6g0UXKMeVJoyV5EkkNsErQ8pVD3bLHbA==}
    engines: {node: ^12.17.0 || ^14.13 || >=16.0.0}

  char-regex@1.0.2:
    resolution: {integrity: sha512-kWWXztvZ5SBQV+eRgKFeh8q5sLuZY2+8WUIzlxWVTg+oGwY14qylx1KbKzHd8P6ZYkAg0xyIDU9JMHhyJMZ1jw==}
    engines: {node: '>=10'}

  character-entities-legacy@3.0.0:
    resolution: {integrity: sha512-RpPp0asT/6ufRm//AJVwpViZbGM/MkjQFxJccQRHmISF/22NBtsHqAWmL+/pmkPWoIUJdWyeVleTl1wydHATVQ==}

  character-entities@2.0.2:
    resolution: {integrity: sha512-shx7oQ0Awen/BRIdkjkvz54PnEEI/EjwXDSIZp86/KKdbafHh1Df/RYGBhn4hbe2+uKC9FnT5UCEdyPz3ai9hQ==}

  character-reference-invalid@2.0.1:
    resolution: {integrity: sha512-iBZ4F4wRbyORVsu0jPV7gXkOsGYjGHPmAyv+HiHG8gi5PtC9KI2j1+v8/tlibRvjoWX027ypmG/n0HtO5t7unw==}

  check-error@2.1.1:
    resolution: {integrity: sha512-OAlb+T7V4Op9OwdkjmguYRqncdlx5JiofwOAUkmTF+jNdHwzTaTs4sRAGpzLF3oOz5xAyDGrPgeIDFQmDOTiJw==}
    engines: {node: '>= 16'}

  clean-stack@2.2.0:
    resolution: {integrity: sha512-4diC9HaTE+KRAMWhDhrGOECgWZxoevMc5TlkObMqNSsVU62PYzXZ/SMTjzyGAFF1YusgxGcSWTEXBhp0CPwQ1A==}
    engines: {node: '>=6'}

  clean-stack@5.3.0:
    resolution: {integrity: sha512-9ngPTOhYGQqNVSfeJkYXHmF7AGWp4/nN5D/QqNQs3Dvxd1Kk/WpjHfNujKHYUQ/5CoGyOyFNoWSPk5afzP0QVg==}
    engines: {node: '>=14.16'}

  cli-cursor@5.0.0:
    resolution: {integrity: sha512-aCj4O5wKyszjMmDT4tZj93kxyydN/K5zPWSCe6/0AV/AA1pqe5ZBIw0a2ZfPQV7lL5/yb5HsUreJ6UFAF1tEQw==}
    engines: {node: '>=18'}

  cli-highlight@2.1.11:
    resolution: {integrity: sha512-9KDcoEVwyUXrjcJNvHD0NFc/hiwe/WPVYIleQh2O1N2Zro5gWJZ/K+3DGn8w8P/F6FxOgzyC5bxDyHIgCSPhGg==}
    engines: {node: '>=8.0.0', npm: '>=5.0.0'}
    hasBin: true

  cli-table3@0.6.5:
    resolution: {integrity: sha512-+W/5efTR7y5HRD7gACw9yQjqMVvEMLBHmboM/kPWam+H+Hmyrgjh6YncVKK122YZkXrLudzTuAukUw9FnMf7IQ==}
    engines: {node: 10.* || >= 12.*}

  cli-truncate@5.1.1:
    resolution: {integrity: sha512-SroPvNHxUnk+vIW/dOSfNqdy1sPEFkrTk6TUtqLCnBlo3N7TNYYkzzN7uSD6+jVjrdO4+p8nH7JzH6cIvUem6A==}
    engines: {node: '>=20'}

  cliui@7.0.4:
    resolution: {integrity: sha512-OcRE68cOsVMXp1Yvonl/fzkQOyjLSu/8bhPDfQt0e0/Eb283TKP20Fs2MqoPsr9SwA595rRCA+QMzYc9nBP+JQ==}

  cliui@8.0.1:
    resolution: {integrity: sha512-BSeNnyus75C4//NQ9gQt1/csTXyo/8Sb+afLAkzAptFuMsod9HFokGNudZpi/oQV73hnVK+sR+5PVRMd+Dr7YQ==}
    engines: {node: '>=12'}

  color-convert@1.9.3:
    resolution: {integrity: sha512-QfAUtd+vFdAtFQcC8CCyYt1fYWxSqAiK2cSD6zDB8N3cpsEBAvRxp9zOGg6G/SHHJYAT88/az/IuDGALsNVbGg==}

  color-convert@2.0.1:
    resolution: {integrity: sha512-RRECPsj7iu/xb5oKYcsFHSppFNnsj/52OVTRKb4zP5onXwVF3zVmmToNcOfGC+CRDpfK/U584fMg38ZHCaElKQ==}
    engines: {node: '>=7.0.0'}

  color-name@1.1.3:
    resolution: {integrity: sha512-72fSenhMw2HZMTVHeCA9KCmpEIbzWiQsjN+BHcBbS9vr1mtt+vJjPdksIBNUmKAW8TFUDPJK5SUU3QhE9NEXDw==}

  color-name@1.1.4:
    resolution: {integrity: sha512-dOy+3AuW3a2wNbZHIuMZpTcgjGuLU/uBL/ubcZF9OXbDo8ff4O8yVp5Bf0efS8uEoYo5q4Fx7dY9OgQGXgAsQA==}

  colorette@2.0.20:
    resolution: {integrity: sha512-IfEDxwoWIjkeXL1eXcDiow4UbKjhLdq6/EuSVR9GMN7KVH3r9gQ83e73hsz1Nd1T3ijd5xv1wcWRYO+D6kCI2w==}

  commander@13.1.0:
    resolution: {integrity: sha512-/rFeCpNJQbhSZjGVwO9RFV3xPqbnERS8MmIQzCtD/zl6gpJuV/bMLuN92oG3F7d8oDEHHRrujSXNUr8fpjntKw==}
    engines: {node: '>=18'}

  commander@14.0.2:
    resolution: {integrity: sha512-TywoWNNRbhoD0BXs1P3ZEScW8W5iKrnbithIl0YH+uCmBd0QpPOA8yc82DS3BIE5Ma6FnBVUsJ7wVUDz4dvOWQ==}
    engines: {node: '>=20'}

  commander@8.3.0:
    resolution: {integrity: sha512-OkTL9umf+He2DZkUq8f8J9of7yL6RJKI24dVITBmNfZBmri9zYZQrKkuXiKhyfPSu8tUhnVBB1iKXevvnlR4Ww==}
    engines: {node: '>= 12'}

  compare-func@2.0.0:
    resolution: {integrity: sha512-zHig5N+tPWARooBnb0Zx1MFcdfpyJrfTJ3Y5L+IFvUm8rM74hHz66z0gw0x4tijh5CorKkKUCnW82R2vmpeCRA==}

  concat-map@0.0.1:
    resolution: {integrity: sha512-/Srv4dswyQNBfohGpz9o6Yb3Gz3SrUDqBH5rTuhGR7ahtlbYKnVxw2bCFMRljaA7EXHaXZ8wsHdodFvbkhKmqg==}

  config-chain@1.1.13:
    resolution: {integrity: sha512-qj+f8APARXHrM0hraqXYb2/bOVSV4PvJQlNZ/DVj0QrmNM2q2euizkeuVckQ57J+W0mRH6Hvi+k50M4Jul2VRQ==}

  constructs@10.4.3:
    resolution: {integrity: sha512-3+ZB67qWGM1vEstNpj6pGaLNN1qz4gxC1CBhEUhZDZk0PqzQWY65IzC1Doq17MGPa9xa2wJ1G/DJ3swU8kWAHQ==}

  conventional-changelog-angular@7.0.0:
    resolution: {integrity: sha512-ROjNchA9LgfNMTTFSIWPzebCwOGFdgkEq45EnvvrmSLvCtAw0HSmrCs7/ty+wAeYUZyNay0YMUNYFTRL72PkBQ==}
    engines: {node: '>=16'}

  conventional-changelog-angular@8.0.0:
    resolution: {integrity: sha512-CLf+zr6St0wIxos4bmaKHRXWAcsCXrJU6F4VdNDrGRK3B8LDLKoX3zuMV5GhtbGkVR/LohZ6MT6im43vZLSjmA==}
    engines: {node: '>=18'}

  conventional-changelog-atom@5.0.0:
    resolution: {integrity: sha512-WfzCaAvSCFPkznnLgLnfacRAzjgqjLUjvf3MftfsJzQdDICqkOOpcMtdJF3wTerxSpv2IAAjX8doM3Vozqle3g==}
    engines: {node: '>=18'}

  conventional-changelog-cli@5.0.0:
    resolution: {integrity: sha512-9Y8fucJe18/6ef6ZlyIlT2YQUbczvoQZZuYmDLaGvcSBP+M6h+LAvf7ON7waRxKJemcCII8Yqu5/8HEfskTxJQ==}
    engines: {node: '>=18'}
    hasBin: true

  conventional-changelog-codemirror@5.0.0:
    resolution: {integrity: sha512-8gsBDI5Y3vrKUCxN6Ue8xr6occZ5nsDEc4C7jO/EovFGozx8uttCAyfhRrvoUAWi2WMm3OmYs+0mPJU7kQdYWQ==}
    engines: {node: '>=18'}

  conventional-changelog-conventionalcommits@7.0.2:
    resolution: {integrity: sha512-NKXYmMR/Hr1DevQegFB4MwfM5Vv0m4UIxKZTTYuD98lpTknaZlSRrDOG4X7wIXpGkfsYxZTghUN+Qq+T0YQI7w==}
    engines: {node: '>=16'}

  conventional-changelog-conventionalcommits@8.0.0:
    resolution: {integrity: sha512-eOvlTO6OcySPyyyk8pKz2dP4jjElYunj9hn9/s0OB+gapTO8zwS9UQWrZ1pmF2hFs3vw1xhonOLGcGjy/zgsuA==}
    engines: {node: '>=18'}

  conventional-changelog-core@8.0.0:
    resolution: {integrity: sha512-EATUx5y9xewpEe10UEGNpbSHRC6cVZgO+hXQjofMqpy+gFIrcGvH3Fl6yk2VFKh7m+ffenup2N7SZJYpyD9evw==}
    engines: {node: '>=18'}

  conventional-changelog-ember@5.0.0:
    resolution: {integrity: sha512-RPflVfm5s4cSO33GH/Ey26oxhiC67akcxSKL8CLRT3kQX2W3dbE19sSOM56iFqUJYEwv9mD9r6k79weWe1urfg==}
    engines: {node: '>=18'}

  conventional-changelog-eslint@6.0.0:
    resolution: {integrity: sha512-eiUyULWjzq+ybPjXwU6NNRflApDWlPEQEHvI8UAItYW/h22RKkMnOAtfCZxMmrcMO1OKUWtcf2MxKYMWe9zJuw==}
    engines: {node: '>=18'}

  conventional-changelog-express@5.0.0:
    resolution: {integrity: sha512-D8Q6WctPkQpvr2HNCCmwU5GkX22BVHM0r4EW8vN0230TSyS/d6VQJDAxGb84lbg0dFjpO22MwmsikKL++Oo/oQ==}
    engines: {node: '>=18'}

  conventional-changelog-jquery@6.0.0:
    resolution: {integrity: sha512-2kxmVakyehgyrho2ZHBi90v4AHswkGzHuTaoH40bmeNqUt20yEkDOSpw8HlPBfvEQBwGtbE+5HpRwzj6ac2UfA==}
    engines: {node: '>=18'}

  conventional-changelog-jshint@5.0.0:
    resolution: {integrity: sha512-gGNphSb/opc76n2eWaO6ma4/Wqu3tpa2w7i9WYqI6Cs2fncDSI2/ihOfMvXveeTTeld0oFvwMVNV+IYQIk3F3g==}
    engines: {node: '>=18'}

  conventional-changelog-preset-loader@5.0.0:
    resolution: {integrity: sha512-SetDSntXLk8Jh1NOAl1Gu5uLiCNSYenB5tm0YVeZKePRIgDW9lQImromTwLa3c/Gae298tsgOM+/CYT9XAl0NA==}
    engines: {node: '>=18'}

  conventional-changelog-writer@8.2.0:
    resolution: {integrity: sha512-Y2aW4596l9AEvFJRwFGJGiQjt2sBYTjPD18DdvxX9Vpz0Z7HQ+g1Z+6iYDAm1vR3QOJrDBkRHixHK/+FhkR6Pw==}
    engines: {node: '>=18'}
    hasBin: true

  conventional-changelog@6.0.0:
    resolution: {integrity: sha512-tuUH8H/19VjtD9Ig7l6TQRh+Z0Yt0NZ6w/cCkkyzUbGQTnUEmKfGtkC9gGfVgCfOL1Rzno5NgNF4KY8vR+Jo3w==}
    engines: {node: '>=18'}

  conventional-commits-filter@5.0.0:
    resolution: {integrity: sha512-tQMagCOC59EVgNZcC5zl7XqO30Wki9i9J3acbUvkaosCT6JX3EeFwJD7Qqp4MCikRnzS18WXV3BLIQ66ytu6+Q==}
    engines: {node: '>=18'}

  conventional-commits-parser@5.0.0:
    resolution: {integrity: sha512-ZPMl0ZJbw74iS9LuX9YIAiW8pfM5p3yh2o/NbXHbkFuZzY5jvdi5jFycEOkmBW5H5I7nA+D6f3UcsCLP2vvSEA==}
    engines: {node: '>=16'}
    hasBin: true

  conventional-commits-parser@6.2.0:
    resolution: {integrity: sha512-uLnoLeIW4XaoFtH37qEcg/SXMJmKF4vi7V0H2rnPueg+VEtFGA/asSCNTcq4M/GQ6QmlzchAEtOoDTtKqWeHag==}
    engines: {node: '>=18'}
    hasBin: true

  convert-hrtime@5.0.0:
    resolution: {integrity: sha512-lOETlkIeYSJWcbbcvjRKGxVMXJR+8+OQb/mTPbA4ObPMytYIsUbuOE0Jzy60hjARYszq1id0j8KgVhC+WGZVTg==}
    engines: {node: '>=12'}

  core-util-is@1.0.3:
    resolution: {integrity: sha512-ZQBvi1DcpJ4GDqanjucZ2Hj3wEO5pZDS89BWbkcrvdxksJorwUDDZamX9ldFkp9aw2lmBDLgkObEA4DWNJ9FYQ==}

  cosmiconfig-typescript-loader@6.2.0:
    resolution: {integrity: sha512-GEN39v7TgdxgIoNcdkRE3uiAzQt3UXLyHbRHD6YoL048XAeOomyxaP+Hh/+2C6C2wYjxJ2onhJcsQp+L4YEkVQ==}
    engines: {node: '>=v18'}
    peerDependencies:
      '@types/node': '*'
      cosmiconfig: '>=9'
      typescript: '>=5'

  cosmiconfig@9.0.0:
    resolution: {integrity: sha512-itvL5h8RETACmOTFc4UfIyB2RfEHi71Ax6E/PivVxq9NseKbOWpeyHEOIbmAw1rs8Ak0VursQNww7lf7YtUwzg==}
    engines: {node: '>=14'}
    peerDependencies:
      typescript: '>=4.9.5'
    peerDependenciesMeta:
      typescript:
        optional: true

  create-require@1.1.1:
    resolution: {integrity: sha512-dcKFX3jn0MpIaXjisoRvexIJVEKzaq7z2rZKxf+MSr9TkdmHmsU4m2lcLojrj/FHl8mk5VxMmYA+ftRkP/3oKQ==}

  cross-spawn@7.0.6:
    resolution: {integrity: sha512-uV2QOWP2nWzsy2aMp8aRibhi9dlzF5Hgh5SHaB9OiTGEyDTiJJyx0uy51QXdyWbtAHNua4XJzUKca3OzKUd3vA==}
    engines: {node: '>= 8'}

  crypto-random-string@4.0.0:
    resolution: {integrity: sha512-x8dy3RnvYdlUcPOjkEHqozhiwzKNSq7GcPuXFbnyMOCHxX8V3OgIg/pYuabl2sbUPfIJaeAQB7PMOK8DFIdoRA==}
    engines: {node: '>=12'}

  dargs@8.1.0:
    resolution: {integrity: sha512-wAV9QHOsNbwnWdNW2FYvE1P56wtgSbM+3SZcdGiWQILwVjACCXDCI3Ai8QlCjMDB8YK5zySiXZYBiwGmNY3lnw==}
    engines: {node: '>=12'}

  data-view-buffer@1.0.2:
    resolution: {integrity: sha512-EmKO5V3OLXh1rtK2wgXRansaK1/mtVdTUEiEI0W8RkvgT05kfxaH29PliLnpLP73yYO6142Q72QNa8Wx/A5CqQ==}
    engines: {node: '>= 0.4'}

  data-view-byte-length@1.0.2:
    resolution: {integrity: sha512-tuhGbE6CfTM9+5ANGf+oQb72Ky/0+s3xKUpHvShfiz2RxMFgFPjsXuRLBVMtvMs15awe45SRb83D6wH4ew6wlQ==}
    engines: {node: '>= 0.4'}

  data-view-byte-offset@1.0.1:
    resolution: {integrity: sha512-BS8PfmtDGnrgYdOonGZQdLZslWIeCGFP9tpan0hi1Co2Zr2NKADsvGYA8XxuG/4UWgJ6Cjtv+YJnB6MM69QGlQ==}
    engines: {node: '>= 0.4'}

  dateformat@4.6.3:
    resolution: {integrity: sha512-2P0p0pFGzHS5EMnhdxQi7aJN+iMheud0UhG4dlE1DLAlvL8JHjJJTX/CSm4JXwV0Ka5nGk3zC5mcb5bUQUxxMA==}

  debug@3.2.7:
    resolution: {integrity: sha512-CFjzYYAi4ThfiQvizrFQevTTXHtnCqWfe7x1AhgEscTz6ZbLbfoLRLPugTQyBth6f8ZERVUSyWHFD/7Wu4t1XQ==}
    peerDependencies:
      supports-color: '*'
    peerDependenciesMeta:
      supports-color:
        optional: true

  debug@4.4.3:
    resolution: {integrity: sha512-RGwwWnwQvkVfavKVt22FGLw+xYSdzARwm0ru6DhTVA3umU5hZc28V3kO4stgYryrTlLpuvgI9GiijltAjNbcqA==}
    engines: {node: '>=6.0'}
    peerDependencies:
      supports-color: '*'
    peerDependenciesMeta:
      supports-color:
        optional: true

  decode-named-character-reference@1.2.0:
    resolution: {integrity: sha512-c6fcElNV6ShtZXmsgNgFFV5tVX2PaV4g+MOAkb8eXHvn6sryJBrZa9r0zV6+dtTyoCKxtDy5tyQ5ZwQuidtd+Q==}

  deep-eql@5.0.2:
    resolution: {integrity: sha512-h5k/5U50IJJFpzfL6nO9jaaumfjO/f2NjK/oYB2Djzm4p9L+3T9qWpZqZ2hAbLPuuYq9wrU08WQyBTL5GbPk5Q==}
    engines: {node: '>=6'}

  deep-extend@0.6.0:
    resolution: {integrity: sha512-LOHxIOaPYdHlJRtCQfDIVZtfw/ufM8+rVj649RIHzcm/vGwQRXFt6OPqIFWsm2XEMrNIEtWR64sY1LEKD2vAOA==}
    engines: {node: '>=4.0.0'}

  deep-is@0.1.4:
    resolution: {integrity: sha512-oIPzksmTg4/MriiaYGO+okXDT7ztn/w3Eptv/+gSIdMdKsJo0u4CfYNFJPy+4SKMuCqGw2wxnA+URMg3t8a/bQ==}

  define-data-property@1.1.4:
    resolution: {integrity: sha512-rBMvIzlpA8v6E+SJZoo++HAYqsLrkg7MSfIinMPFhmkorw7X+dOXVJQs+QT69zGkzMyfDnIMN2Wid1+NbL3T+A==}
    engines: {node: '>= 0.4'}

  define-properties@1.2.1:
    resolution: {integrity: sha512-8QmQKqEASLd5nx0U1B1okLElbUuuttJ/AnYmRXbbbGDWh6uS208EjD4Xqq/I9wK7u0v6O08XhTWnt5XtEbR6Dg==}
    engines: {node: '>= 0.4'}

  dequal@2.0.3:
    resolution: {integrity: sha512-0je+qPKHEMohvfRTCEo3CrPG6cAzAYgmzKyxRiYSSDkS6eGJdyVJm7WaYA5ECaAD9wLB2T4EEeymA5aFVcYXCA==}
    engines: {node: '>=6'}

  devlop@1.1.0:
    resolution: {integrity: sha512-RWmIqhcFf1lRYBvNmr7qTNuyCt/7/ns2jbpp1+PalgE/rDQcBT0fioSMUpJ93irlUhC5hrg4cYqe6U+0ImW0rA==}

  diff@4.0.2:
    resolution: {integrity: sha512-58lmxKSA4BNyLz+HHMUzlOEpg09FV+ev6ZMe3vJihgdxzgcwZ8VoEEPmALCZG9LmqfVoNMMKpttIYTVG6uDY7A==}
    engines: {node: '>=0.3.1'}

  dir-glob@3.0.1:
    resolution: {integrity: sha512-WkrWp9GR4KXfKGYzOLmTuGVi1UWFfws377n9cc55/tb6DuqyF6pcQ5AbiHEshaDpY9v6oaSr2XCDidGmMwdzIA==}
    engines: {node: '>=8'}

  doctrine@2.1.0:
    resolution: {integrity: sha512-35mSku4ZXK0vfCuHEDAwt55dg2jNajHZ1odvF+8SSr82EsZY4QmXfuWso8oEd8zRhVObSN18aM0CjSdoBX7zIw==}
    engines: {node: '>=0.10.0'}

  dot-prop@5.3.0:
    resolution: {integrity: sha512-QM8q3zDe58hqUqjraQOmzZ1LIH9SWQJTlEKCH4kJ2oQvLZk7RbQXvtDM2XEq3fwkV9CCvvH4LA0AV+ogFsBM2Q==}
    engines: {node: '>=8'}

  dunder-proto@1.0.1:
    resolution: {integrity: sha512-KIN/nDJBQRcXw0MLVhZE9iQHmG68qAVIBg9CqmUYjmQIhgij9U5MFvrqkUL5FbtyyzZuOeOt0zdeRe4UY7ct+A==}
    engines: {node: '>= 0.4'}

  duplexer2@0.1.4:
    resolution: {integrity: sha512-asLFVfWWtJ90ZyOUHMqk7/S2w2guQKxUI2itj3d92ADHhxUSbCMGi1f1cBcJ7xM1To+pE/Khbwo1yuNbMEPKeA==}

  eastasianwidth@0.2.0:
    resolution: {integrity: sha512-I88TYZWc9XiYHRQ4/3c5rjjfgkjhLyW2luGIheGERbNQ6OY7yTybanSpDXZa8y7VUP9YmDcYa+eyq4ca7iLqWA==}

  emoji-regex@10.6.0:
    resolution: {integrity: sha512-toUI84YS5YmxW219erniWD0CIVOo46xGKColeNQRgOzDorgBi1v4D71/OFzgD9GO2UGKIv1C3Sp8DAn0+j5w7A==}

  emoji-regex@8.0.0:
    resolution: {integrity: sha512-MSjYzcWNOA0ewAHpz0MxpYFvwg6yjy1NG3xteoqz644VCo/RPgnr1/GGt+ic3iJTzQ8Eu3TdM14SawnVUmGE6A==}

  emojilib@2.4.0:
    resolution: {integrity: sha512-5U0rVMU5Y2n2+ykNLQqMoqklN9ICBT/KsvC1Gz6vqHbz2AXXGkG+Pm5rMWk/8Vjrr/mY9985Hi8DYzn1F09Nyw==}

  end-of-stream@1.4.5:
    resolution: {integrity: sha512-ooEGc6HP26xXq/N+GCGOT0JKCLDGrq2bQUZrQ7gyrJiZANJ/8YDTxTpQBXGMn+WbIQXNVpyWymm7KYVICQnyOg==}

  entities@4.5.0:
    resolution: {integrity: sha512-V0hjH4dGPh9Ao5p0MoRY6BVqtwCjhz6vI5LT8AJ55H+4g9/4vbHx1I54fS0XuclLhDHArPQCiMjDxjaL8fPxhw==}
    engines: {node: '>=0.12'}

  env-ci@11.2.0:
    resolution: {integrity: sha512-D5kWfzkmaOQDioPmiviWAVtKmpPT4/iJmMVQxWxMPJTFyTkdc5JQUfc5iXEeWxcOdsYTKSAiA/Age4NUOqKsRA==}
    engines: {node: ^18.17 || >=20.6.1}

  env-paths@2.2.1:
    resolution: {integrity: sha512-+h1lkLKhZMTYjog1VEpJNG7NZJWcuc2DDk/qsqSTRRCOXiLjeQ1d1/udrUGhqMxUgAlwKNZ0cf2uqan5GLuS2A==}
    engines: {node: '>=6'}

  environment@1.1.0:
    resolution: {integrity: sha512-xUtoPkMggbz0MPyPiIWr1Kp4aeWJjDZ6SMvURhimjdZgsRuDplF5/s9hcgGhyXMhs+6vpnuoiZ2kFiu3FMnS8Q==}
    engines: {node: '>=18'}

  error-ex@1.3.4:
    resolution: {integrity: sha512-sqQamAnR14VgCr1A618A3sGrygcpK+HEbenA/HiEAkkUwcZIIB/tgWqHFxWgOyDh4nB4JCRimh79dR5Ywc9MDQ==}

  es-abstract@1.24.0:
    resolution: {integrity: sha512-WSzPgsdLtTcQwm4CROfS5ju2Wa1QQcVeT37jFjYzdFz1r9ahadC8B8/a4qxJxM+09F18iumCdRmlr96ZYkQvEg==}
    engines: {node: '>= 0.4'}

  es-define-property@1.0.1:
    resolution: {integrity: sha512-e3nRfgfUZ4rNGL232gUgX06QNyyez04KdjFrF+LTRoOXmrOgFKDg4BCdsjW8EnT69eqdYGmRpJwiPVYNrCaW3g==}
    engines: {node: '>= 0.4'}

  es-errors@1.3.0:
    resolution: {integrity: sha512-Zf5H2Kxt2xjTvbJvP2ZWLEICxA6j+hAmMzIlypy4xcBg1vKVnx89Wy0GbS+kf5cwCVFFzdCFh2XSCFNULS6csw==}
    engines: {node: '>= 0.4'}

  es-module-lexer@1.7.0:
    resolution: {integrity: sha512-jEQoCwk8hyb2AZziIOLhDqpm5+2ww5uIE6lkO/6jcOCusfk6LhMHpXXfBLXTZ7Ydyt0j4VoUQv6uGNYbdW+kBA==}

  es-object-atoms@1.1.1:
    resolution: {integrity: sha512-FGgH2h8zKNim9ljj7dankFPcICIK9Cp5bm+c2gQSYePhpaG5+esrLODihIorn+Pe6FGJzWhXQotPv73jTaldXA==}
    engines: {node: '>= 0.4'}

  es-set-tostringtag@2.1.0:
    resolution: {integrity: sha512-j6vWzfrGVfyXxge+O0x5sh6cvxAog0a/4Rdd2K36zCMV5eJ+/+tOAngRO8cODMNWbVRdVlmGZQL2YS3yR8bIUA==}
    engines: {node: '>= 0.4'}

  es-shim-unscopables@1.1.0:
    resolution: {integrity: sha512-d9T8ucsEhh8Bi1woXCf+TIKDIROLG5WCkxg8geBCbvk22kzwC5G2OnXVMO6FUsvQlgUUXQ2itephWDLqDzbeCw==}
    engines: {node: '>= 0.4'}

  es-to-primitive@1.3.0:
    resolution: {integrity: sha512-w+5mJ3GuFL+NjVtJlvydShqE1eN3h3PbI7/5LAsYJP/2qtuMXjfL2LpHSRqo4b4eSF5K/DH1JXKUAHSB2UW50g==}
    engines: {node: '>= 0.4'}

  esbuild@0.25.10:
    resolution: {integrity: sha512-9RiGKvCwaqxO2owP61uQ4BgNborAQskMR6QusfWzQqv7AZOg5oGehdY2pRJMTKuwxd1IDBP4rSbI5lHzU7SMsQ==}
    engines: {node: '>=18'}
    hasBin: true

  escalade@3.2.0:
    resolution: {integrity: sha512-WUj2qlxaQtO4g6Pq5c29GTcWGDyd8itL8zTlipgECz3JesAiiOKotd8JU6otB3PACgG6xkJUyVhboMS+bje/jA==}
    engines: {node: '>=6'}

  escape-string-regexp@1.0.5:
    resolution: {integrity: sha512-vbRorB5FUQWvla16U8R/qgaFIya2qGzwDrNmCZuYKrbdSUMG6I1ZCGQRefkRVhuOkIGVne7BQ35DSfo1qvJqFg==}
    engines: {node: '>=0.8.0'}

  escape-string-regexp@4.0.0:
    resolution: {integrity: sha512-TtpcNJ3XAzx3Gq8sWRzJaVajRs0uVxA2YAkdb1jm2YkPz4G6egUFAyA3n5vtEIZefPk5Wa4UXbKuS5fKkJWdgA==}
    engines: {node: '>=10'}

  escape-string-regexp@5.0.0:
    resolution: {integrity: sha512-/veY75JbMK4j1yjvuUxuVsiS/hr/4iHs9FTT6cgTexxdE0Ly/glccBAkloH/DofkjRbZU3bnoj38mOmhkZ0lHw==}
    engines: {node: '>=12'}

  eslint-config-prettier@10.1.8:
    resolution: {integrity: sha512-82GZUjRS0p/jganf6q1rEO25VSoHH0hKPCTrgillPjdI/3bgBhAE1QzHrHTizjpRvy6pGAvKjDJtk2pF9NDq8w==}
    hasBin: true
    peerDependencies:
      eslint: '>=7.0.0'

  eslint-import-context@0.1.9:
    resolution: {integrity: sha512-K9Hb+yRaGAGUbwjhFNHvSmmkZs9+zbuoe3kFQ4V1wYjrepUFYM2dZAfNtjbbj3qsPfUfsA68Bx/ICWQMi+C8Eg==}
    engines: {node: ^12.20.0 || ^14.18.0 || >=16.0.0}
    peerDependencies:
      unrs-resolver: ^1.0.0
    peerDependenciesMeta:
      unrs-resolver:
        optional: true

  eslint-import-resolver-node@0.3.9:
    resolution: {integrity: sha512-WFj2isz22JahUv+B788TlO3N6zL3nNJGU8CcZbPZvVEkBPaJdCV4vy5wyghty5ROFbCRnm132v8BScu5/1BQ8g==}

  eslint-import-resolver-typescript@4.4.4:
    resolution: {integrity: sha512-1iM2zeBvrYmUNTj2vSC/90JTHDth+dfOfiNKkxApWRsTJYNrc8rOdxxIf5vazX+BiAXTeOT0UvWpGI/7qIWQOw==}
    engines: {node: ^16.17.0 || >=18.6.0}
    peerDependencies:
      eslint: '*'
      eslint-plugin-import: '*'
      eslint-plugin-import-x: '*'
    peerDependenciesMeta:
      eslint-plugin-import:
        optional: true
      eslint-plugin-import-x:
        optional: true

  eslint-module-utils@2.12.1:
    resolution: {integrity: sha512-L8jSWTze7K2mTg0vos/RuLRS5soomksDPoJLXIslC7c8Wmut3bx7CPpJijDcBZtxQ5lrbUdM+s0OlNbz0DCDNw==}
    engines: {node: '>=4'}
    peerDependencies:
      '@typescript-eslint/parser': '*'
      eslint: '*'
      eslint-import-resolver-node: '*'
      eslint-import-resolver-typescript: '*'
      eslint-import-resolver-webpack: '*'
    peerDependenciesMeta:
      '@typescript-eslint/parser':
        optional: true
      eslint:
        optional: true
      eslint-import-resolver-node:
        optional: true
      eslint-import-resolver-typescript:
        optional: true
      eslint-import-resolver-webpack:
        optional: true

  eslint-plugin-import@2.32.0:
    resolution: {integrity: sha512-whOE1HFo/qJDyX4SnXzP4N6zOWn79WhnCUY/iDR0mPfQZO8wcYE4JClzI2oZrhBnnMUCBCHZhO6VQyoBU95mZA==}
    engines: {node: '>=4'}
    peerDependencies:
      '@typescript-eslint/parser': '*'
      eslint: ^2 || ^3 || ^4 || ^5 || ^6 || ^7.2.0 || ^8 || ^9
    peerDependenciesMeta:
      '@typescript-eslint/parser':
        optional: true

  eslint-plugin-security@3.0.1:
    resolution: {integrity: sha512-XjVGBhtDZJfyuhIxnQ/WMm385RbX3DBu7H1J7HNNhmB2tnGxMeqVSnYv79oAj992ayvIBZghsymwkYFS6cGH4Q==}
    engines: {node: ^18.18.0 || ^20.9.0 || >=21.1.0}

  eslint-plugin-sonarjs@3.0.5:
    resolution: {integrity: sha512-dI62Ff3zMezUToi161hs2i1HX1ie8Ia2hO0jtNBfdgRBicAG4ydy2WPt0rMTrAe3ZrlqhpAO3w1jcQEdneYoFA==}
    peerDependencies:
      eslint: ^8.0.0 || ^9.0.0

  eslint-plugin-unused-imports@4.3.0:
    resolution: {integrity: sha512-ZFBmXMGBYfHttdRtOG9nFFpmUvMtbHSjsKrS20vdWdbfiVYsO3yA2SGYy9i9XmZJDfMGBflZGBCm70SEnFQtOA==}
    peerDependencies:
      '@typescript-eslint/eslint-plugin': ^8.0.0-0 || ^7.0.0 || ^6.0.0 || ^5.0.0
      eslint: ^9.0.0 || ^8.0.0
    peerDependenciesMeta:
      '@typescript-eslint/eslint-plugin':
        optional: true

  eslint-scope@8.4.0:
    resolution: {integrity: sha512-sNXOfKCn74rt8RICKMvJS7XKV/Xk9kA7DyJr8mJik3S7Cwgy3qlkkmyS2uQB3jiJg6VNdZd/pDBJu0nvG2NlTg==}
    engines: {node: ^18.18.0 || ^20.9.0 || >=21.1.0}

  eslint-visitor-keys@3.4.3:
    resolution: {integrity: sha512-wpc+LXeiyiisxPlEkUzU6svyS1frIO3Mgxj1fdy7Pm8Ygzguax2N3Fa/D/ag1WqbOprdI+uY6wMUl8/a2G+iag==}
    engines: {node: ^12.22.0 || ^14.17.0 || >=16.0.0}

  eslint-visitor-keys@4.2.1:
    resolution: {integrity: sha512-Uhdk5sfqcee/9H/rCOJikYz67o0a2Tw2hGRPOG2Y1R2dg7brRe1uG0yaNQDHu+TO/uQPF/5eCapvYSmHUjt7JQ==}
    engines: {node: ^18.18.0 || ^20.9.0 || >=21.1.0}

  eslint@9.39.1:
    resolution: {integrity: sha512-BhHmn2yNOFA9H9JmmIVKJmd288g9hrVRDkdoIgRCRuSySRUHH7r/DI6aAXW9T1WwUuY3DFgrcaqB+deURBLR5g==}
    engines: {node: ^18.18.0 || ^20.9.0 || >=21.1.0}
    hasBin: true
    peerDependencies:
      jiti: '*'
    peerDependenciesMeta:
      jiti:
        optional: true

  espree@10.4.0:
    resolution: {integrity: sha512-j6PAQ2uUr79PZhBjP5C5fhl8e39FmRnOjsD5lGnWrFU8i2G776tBK7+nP8KuQUTTyAZUwfQqXAgrVH5MbH9CYQ==}
    engines: {node: ^18.18.0 || ^20.9.0 || >=21.1.0}

  esquery@1.6.0:
    resolution: {integrity: sha512-ca9pw9fomFcKPvFLXhBKUK90ZvGibiGOvRJNbjljY7s7uq/5YO4BOzcYtJqExdx99rF6aAcnRxHmcUHcz6sQsg==}
    engines: {node: '>=0.10'}

  esrecurse@4.3.0:
    resolution: {integrity: sha512-KmfKL3b6G+RXvP8N1vr3Tq1kL/oCFgn2NYXEtqP8/L3pKapUA4G8cFVaoF3SU323CD4XypR/ffioHmkti6/Tag==}
    engines: {node: '>=4.0'}

  estraverse@5.3.0:
    resolution: {integrity: sha512-MMdARuVEQziNTeJD8DgMqmhwR11BRQ/cBP+pLtYdSTnf3MIO8fFeiINEbX36ZdNlfU/7A9f3gUw49B3oQsvwBA==}
    engines: {node: '>=4.0'}

  estree-walker@3.0.3:
    resolution: {integrity: sha512-7RUKfXgSMMkzt6ZuXmqapOurLGPPfgj6l9uRZ7lRGolvk0y2yocc35LdcxKC5PQZdn2DMqioAQ2NoWcrTKmm6g==}

  esutils@2.0.3:
    resolution: {integrity: sha512-kVscqXk4OCp68SZ0dkgEKVi6/8ij300KBWTJq32P/dYeWTSwK41WyTxalN1eRmA5Z9UU/LX9D7FWSmV9SAYx6g==}
    engines: {node: '>=0.10.0'}

  eventemitter3@5.0.1:
    resolution: {integrity: sha512-GWkBvjiSZK87ELrYOSESUYeVIc9mvLLf/nXalMOS5dYrgZq9o5OVkbZAVM06CVxYsCwH9BDZFPlQTlPA1j4ahA==}

  execa@5.1.1:
    resolution: {integrity: sha512-8uSpZZocAZRBAPIEINJj3Lo9HyGitllczc27Eh5YYojjMFMn8yHMDMaUHE2Jqfq05D/wucwI4JGURyXt1vchyg==}
    engines: {node: '>=10'}

  execa@8.0.1:
    resolution: {integrity: sha512-VyhnebXciFV2DESc+p6B+y0LjSm0krU4OgJN44qFAhBY0TJ+1V61tYD2+wHusZ6F9n5K+vl8k0sTy7PEfV4qpg==}
    engines: {node: '>=16.17'}

  execa@9.6.0:
    resolution: {integrity: sha512-jpWzZ1ZhwUmeWRhS7Qv3mhpOhLfwI+uAX4e5fOcXqwMR7EcJ0pj2kV1CVzHVMX/LphnKWD3LObjZCoJ71lKpHw==}
    engines: {node: ^18.19.0 || >=20.5.0}

  expect-type@1.2.2:
    resolution: {integrity: sha512-JhFGDVJ7tmDJItKhYgJCGLOWjuK9vPxiXoUFLwLDc99NlmklilbiQJwoctZtt13+xMw91MCk/REan6MWHqDjyA==}
    engines: {node: '>=12.0.0'}

  fast-content-type-parse@3.0.0:
    resolution: {integrity: sha512-ZvLdcY8P+N8mGQJahJV5G4U88CSvT1rP8ApL6uETe88MBXrBHAkZlSEySdUlyztF7ccb+Znos3TFqaepHxdhBg==}

  fast-copy@3.0.2:
    resolution: {integrity: sha512-dl0O9Vhju8IrcLndv2eU4ldt1ftXMqqfgN4H1cpmGV7P6jeB9FwpN9a2c8DPGE1Ys88rNUJVYDHq73CGAGOPfQ==}

  fast-deep-equal@3.1.3:
    resolution: {integrity: sha512-f3qQ9oQy9j2AhBe/H9VC91wLmKBCCU/gDOnKNAYG5hswO7BLKj09Hc5HYNz9cGI++xlpDCIgDaitVs03ATR84Q==}

  fast-glob@3.3.3:
    resolution: {integrity: sha512-7MptL8U0cqcFdzIzwOTHoilX9x5BrNqye7Z/LuC7kCMRio1EMSyqRK3BEAUD7sXRq4iT4AzTVuZdhgQ2TCvYLg==}
    engines: {node: '>=8.6.0'}

  fast-json-stable-stringify@2.1.0:
    resolution: {integrity: sha512-lhd/wF+Lk98HZoTCtlVraHtfh5XYijIjalXck7saUtuanSDyLMxnHhSXEDJqHxD7msR8D0uCmqlkwjCV8xvwHw==}

  fast-levenshtein@2.0.6:
    resolution: {integrity: sha512-DCXu6Ifhqcks7TZKY3Hxp3y6qphY5SJZmrWMDrKcERSOXWQdMhU9Ig/PYrzyw/ul9jOIyh0N4M0tbC5hodg8dw==}

  fast-safe-stringify@2.1.1:
    resolution: {integrity: sha512-W+KJc2dmILlPplD/H4K9l9LcAHAfPtP6BY84uVLXQ6Evcz9Lcg33Y2z1IVblT6xdY54PXYVHEv+0Wpq8Io6zkA==}

  fast-uri@3.1.0:
    resolution: {integrity: sha512-iPeeDKJSWf4IEOasVVrknXpaBV0IApz/gp7S2bb7Z4Lljbl2MGJRqInZiUrQwV16cpzw/D3S5j5Julj/gT52AA==}

  fastq@1.19.1:
    resolution: {integrity: sha512-GwLTyxkCXjXbxqIhTsMI2Nui8huMPtnxg7krajPJAjnEG/iiOS7i+zCtWGZR9G0NBKbXKh6X9m9UIsYX/N6vvQ==}

  fdir@6.5.0:
    resolution: {integrity: sha512-tIbYtZbucOs0BRGqPJkshJUYdL+SDH7dVM8gjy+ERp3WAUjLEFJE+02kanyHtwjWOnwrKYBiwAmM0p4kLJAnXg==}
    engines: {node: '>=12.0.0'}
    peerDependencies:
      picomatch: ^3 || ^4
    peerDependenciesMeta:
      picomatch:
        optional: true

  figures@2.0.0:
    resolution: {integrity: sha512-Oa2M9atig69ZkfwiApY8F2Yy+tzMbazyvqv21R0NsSC8floSOC09BbT1ITWAdoMGQvJ/aZnR1KMwdx9tvHnTNA==}
    engines: {node: '>=4'}

  figures@6.1.0:
    resolution: {integrity: sha512-d+l3qxjSesT4V7v2fh+QnmFnUWv9lSpjarhShNTgBOfA0ttejbQUAlHLitbjkoRiDulW0OPoQPYIGhIC8ohejg==}
    engines: {node: '>=18'}

  file-entry-cache@8.0.0:
    resolution: {integrity: sha512-XXTUwCvisa5oacNGRP9SfNtYBNAMi+RPwBFmblZEF7N7swHYQS6/Zfk7SRwx4D5j3CH211YNRco1DEMNVfZCnQ==}
    engines: {node: '>=16.0.0'}

  fill-range@7.1.1:
    resolution: {integrity: sha512-YsGpe3WHLK8ZYi4tWDg2Jy3ebRz2rXowDxnld4bkQB00cc/1Zw9AWnC0i9ztDJitivtQvaI9KaLyKrc+hBW0yg==}
    engines: {node: '>=8'}

  find-up-simple@1.0.1:
    resolution: {integrity: sha512-afd4O7zpqHeRyg4PfDQsXmlDe2PfdHtJt6Akt8jOWaApLOZk5JXs6VMR29lz03pRe9mpykrRCYIYxaJYcfpncQ==}
    engines: {node: '>=18'}

  find-up@2.1.0:
    resolution: {integrity: sha512-NWzkk0jSJtTt08+FBFMvXoeZnOJD+jTtsRmBYbAIzJdX6l7dLgR7CTubCM5/eDdPUBvLCeVasP1brfVR/9/EZQ==}
    engines: {node: '>=4'}

  find-up@5.0.0:
    resolution: {integrity: sha512-78/PXT1wlLLDgTzDs7sjq9hzz0vXD+zn+7wypEe4fXQxCmdmqfGsEPQxmiCSQI3ajFV91bVSsvNtrJRiW6nGng==}
    engines: {node: '>=10'}

  find-up@7.0.0:
    resolution: {integrity: sha512-YyZM99iHrqLKjmt4LJDj58KI+fYyufRLBSYcqycxf//KpBk9FoewoGX0450m9nB44qrZnovzC2oeP5hUibxc/g==}
    engines: {node: '>=18'}

  find-versions@6.0.0:
    resolution: {integrity: sha512-2kCCtc+JvcZ86IGAz3Z2Y0A1baIz9fL31pH/0S1IqZr9Iwnjq8izfPtrCyQKO6TLMPELLsQMre7VDqeIKCsHkA==}
    engines: {node: '>=18'}

  flat-cache@4.0.1:
    resolution: {integrity: sha512-f7ccFPK3SXFHpx15UIGyRJ/FJQctuKZ0zVuN3frBo4HnK3cay9VEW0R6yPYFHC0AgqhukPzKjq22t5DmAyqGyw==}
    engines: {node: '>=16'}

  flatted@3.3.3:
    resolution: {integrity: sha512-GX+ysw4PBCz0PzosHDepZGANEuFCMLrnRTiEy9McGjmkCQYwRq4A/X786G/fjM/+OjsWSU1ZrY5qyARZmO/uwg==}

  for-each@0.3.5:
    resolution: {integrity: sha512-dKx12eRCVIzqCxFGplyFKJMPvLEWgmNtUrpTiJIR5u97zEhRG8ySrtboPHZXx7daLxQVrl643cTzbab2tkQjxg==}
    engines: {node: '>= 0.4'}

  from2@2.3.0:
    resolution: {integrity: sha512-OMcX/4IC/uqEPVgGeyfN22LJk6AZrMkRZHxcHBMBvHScDGgwTm2GT2Wkgtocyd3JfZffjj2kYUDXXII0Fk9W0g==}

  fs-extra@11.3.2:
    resolution: {integrity: sha512-Xr9F6z6up6Ws+NjzMCZc6WXg2YFRlrLP9NQDO3VQrWrfiojdhS56TzueT88ze0uBdCTwEIhQ3ptnmKeWGFAe0A==}
    engines: {node: '>=14.14'}

  fsevents@2.3.3:
    resolution: {integrity: sha512-5xoDfX+fL7faATnagmWPpbFtwh/R77WmMMqqHGS65C3vvB0YHrgF+B1YmZ3441tMj5n63k0212XNoJwzlhffQw==}
    engines: {node: ^8.16.0 || ^10.6.0 || >=11.0.0}
    os: [darwin]

  function-bind@1.1.2:
    resolution: {integrity: sha512-7XHNxH7qX9xG5mIwxkhumTox/MIRNcOgDrxWsMt2pAr23WHp6MrRlN7FBSFpCpr+oVO0F744iUgR82nJMfG2SA==}

  function-timeout@1.0.2:
    resolution: {integrity: sha512-939eZS4gJ3htTHAldmyyuzlrD58P03fHG49v2JfFXbV6OhvZKRC9j2yAtdHw/zrp2zXHuv05zMIy40F0ge7spA==}
    engines: {node: '>=18'}

  function.prototype.name@1.1.8:
    resolution: {integrity: sha512-e5iwyodOHhbMr/yNrc7fDYG4qlbIvI5gajyzPnb5TCwyhjApznQh1BMFou9b30SevY43gCJKXycoCBjMbsuW0Q==}
    engines: {node: '>= 0.4'}

  functional-red-black-tree@1.0.1:
    resolution: {integrity: sha512-dsKNQNdj6xA3T+QlADDA7mOSlX0qiMINjn0cgr+eGHGsbSHzTabcIogz2+p/iqP1Xs6EP/sS2SbqH+brGTbq0g==}

  functions-have-names@1.2.3:
    resolution: {integrity: sha512-xckBUXyTIqT97tq2x2AMb+g163b5JFysYk0x4qxNFwbfQkmNZoiRHb6sPzI9/QV33WeuvVYBUIiD4NzNIyqaRQ==}

  get-caller-file@2.0.5:
    resolution: {integrity: sha512-DyFP3BM/3YHTQOCUL/w0OZHR0lpKeGrxotcHWcqNEdnltqFwXVfhEBQ94eIo34AfQpo0rGki4cyIiftY06h2Fg==}
    engines: {node: 6.* || 8.* || >= 10.*}

  get-east-asian-width@1.4.0:
    resolution: {integrity: sha512-QZjmEOC+IT1uk6Rx0sX22V6uHWVwbdbxf1faPqJ1QhLdGgsRGCZoyaQBm/piRdJy/D2um6hM1UP7ZEeQ4EkP+Q==}
    engines: {node: '>=18'}

  get-intrinsic@1.3.0:
    resolution: {integrity: sha512-9fSjSaos/fRIVIp+xSJlE6lfwhES7LNtKaCBIamHsjr2na1BiABJPo0mOjjz8GJDURarmCPGqaiVg5mfjb98CQ==}
    engines: {node: '>= 0.4'}

  get-proto@1.0.1:
    resolution: {integrity: sha512-sTSfBjoXBp89JvIKIefqw7U2CCebsc74kiY6awiGogKtoSGbgjYE/G/+l9sF3MWFPNc9IcoOC4ODfKHfxFmp0g==}
    engines: {node: '>= 0.4'}

  get-stream@6.0.1:
    resolution: {integrity: sha512-ts6Wi+2j3jQjqi70w5AlN8DFnkSwC+MqmxEzdEALB2qXZYV3X/b1CTfgPLGJNMeAWxdPfU8FO1ms3NUfaHCPYg==}
    engines: {node: '>=10'}

  get-stream@7.0.1:
    resolution: {integrity: sha512-3M8C1EOFN6r8AMUhwUAACIoXZJEOufDU5+0gFFN5uNs6XYOralD2Pqkl7m046va6x77FwposWXbAhPPIOus7mQ==}
    engines: {node: '>=16'}

  get-stream@8.0.1:
    resolution: {integrity: sha512-VaUJspBffn/LMCJVoMvSAdmscJyS1auj5Zulnn5UoYcY531UWmdwhRWkcGKnGU93m5HSXP9LP2usOryrBtQowA==}
    engines: {node: '>=16'}

  get-stream@9.0.1:
    resolution: {integrity: sha512-kVCxPF3vQM/N0B1PmoqVUqgHP+EeVjmZSQn+1oCRPxd2P21P2F19lIgbR3HBosbB1PUhOAoctJnfEn2GbN2eZA==}
    engines: {node: '>=18'}

  get-symbol-description@1.1.0:
    resolution: {integrity: sha512-w9UMqWwJxHNOvoNzSJ2oPF5wvYcvP7jUvYzhp67yEhTi17ZDBBC1z9pTdGuzjD+EFIqLSYRweZjqfiPzQ06Ebg==}
    engines: {node: '>= 0.4'}

  get-tsconfig@4.10.1:
    resolution: {integrity: sha512-auHyJ4AgMz7vgS8Hp3N6HXSmlMdUyhSUrfBF16w153rxtLIEOE+HGqaBppczZvnHLqQJfiHotCYpNhl0lUROFQ==}

  git-log-parser@1.2.1:
    resolution: {integrity: sha512-PI+sPDvHXNPl5WNOErAK05s3j0lgwUzMN6o8cyQrDaKfT3qd7TmNJKeXX+SknI5I0QhG5fVPAEwSY4tRGDtYoQ==}

  git-raw-commits@4.0.0:
    resolution: {integrity: sha512-ICsMM1Wk8xSGMowkOmPrzo2Fgmfo4bMHLNX6ytHjajRJUqvHOw/TFapQ+QG75c3X/tTDDhOSRPGC52dDbNM8FQ==}
    engines: {node: '>=16'}
    hasBin: true

  git-raw-commits@5.0.0:
    resolution: {integrity: sha512-I2ZXrXeOc0KrCvC7swqtIFXFN+rbjnC7b2T943tvemIOVNl+XP8YnA9UVwqFhzzLClnSA60KR/qEjLpXzs73Qg==}
    engines: {node: '>=18'}
    hasBin: true

  git-semver-tags@8.0.0:
    resolution: {integrity: sha512-N7YRIklvPH3wYWAR2vysaqGLPRcpwQ0GKdlqTiVN5w1UmCdaeY3K8s6DMKRCh54DDdzyt/OAB6C8jgVtb7Y2Fg==}
    engines: {node: '>=18'}
    hasBin: true

  glob-parent@5.1.2:
    resolution: {integrity: sha512-AOIgSQCepiJYwP3ARnGx+5VnTu2HBYdzbGP45eLw1vr3zB3vZLeyed1sC9hnbcOc9/SrMyM5RPQrkGz4aS9Zow==}
    engines: {node: '>= 6'}

  glob-parent@6.0.2:
    resolution: {integrity: sha512-XxwI8EOhVQgWp6iDL+3b0r86f4d6AX6zSU55HfB4ydCEuXLXc5FcYeOu+nnGftS4TEju/11rt4KJPTMgbfmv4A==}
    engines: {node: '>=10.13.0'}

  glob@13.0.0:
    resolution: {integrity: sha512-tvZgpqk6fz4BaNZ66ZsRaZnbHvP/jG3uKJvAZOwEVUL4RTA5nJeeLYfyN9/VA8NX/V3IBG+hkeuGpKjvELkVhA==}
    engines: {node: 20 || >=22}

  global-directory@4.0.1:
    resolution: {integrity: sha512-wHTUcDUoZ1H5/0iVqEudYW4/kAlN5cZ3j/bXn0Dpbizl9iaUVeWSHqiOjsgk6OW2bkLclbBjzewBz6weQ1zA2Q==}
    engines: {node: '>=18'}

  globals@14.0.0:
    resolution: {integrity: sha512-oahGvuMGQlPw/ivIYBjVSrWAfWLBeku5tpPE2fOPLi+WHffIWbuh2tCjhyQhTBPMf5E9jDEH4FOmTYgYwbKwtQ==}
    engines: {node: '>=18'}

  globalthis@1.0.4:
    resolution: {integrity: sha512-DpLKbNU4WylpxJykQujfCcwYWiV/Jhm50Goo0wrVILAv5jOr9d+H+UR3PhSCD2rCCEIg0uc+G+muBTwD54JhDQ==}
    engines: {node: '>= 0.4'}

  gopd@1.2.0:
    resolution: {integrity: sha512-ZUKRh6/kUFoAiTAtTYPZJ3hw9wNxx+BIBOijnlG9PnrJsCcSjs1wyyD6vJpaYtgnzDrKYRSqf3OO6Rfa93xsRg==}
    engines: {node: '>= 0.4'}

  graceful-fs@4.2.10:
    resolution: {integrity: sha512-9ByhssR2fPVsNZj478qUUbKfmL0+t5BDVyjShtyZZLiK7ZDAArFFfopyOTj0M05wE2tJPisA4iTnnXl2YoPvOA==}

  graceful-fs@4.2.11:
    resolution: {integrity: sha512-RbJ5/jmFcNNCcDV5o9eTnBLJ/HszWV0P73bc+Ff4nS/rJj+YaS6IGyiOL0VoBYX+l1Wrl3k63h/KrH+nhJ0XvQ==}

  graphemer@1.4.0:
    resolution: {integrity: sha512-EtKwoO6kxCL9WO5xipiHTZlSzBm7WLT627TqC/uVRd0HKmq8NXyebnNYxDoBi7wt8eTWrUrKXCOVaFq9x1kgag==}

  handlebars@4.7.8:
    resolution: {integrity: sha512-vafaFqs8MZkRrSX7sFVUdo3ap/eNiLnb4IakshzvP56X5Nr1iGKAIqdX6tMlm6HcNRIkr6AxO5jFEoJzzpT8aQ==}
    engines: {node: '>=0.4.7'}
    hasBin: true

  has-bigints@1.1.0:
    resolution: {integrity: sha512-R3pbpkcIqv2Pm3dUwgjclDRVmWpTJW2DcMzcIhEXEx1oh/CEMObMm3KLmRJOdvhM7o4uQBnwr8pzRK2sJWIqfg==}
    engines: {node: '>= 0.4'}

  has-flag@3.0.0:
    resolution: {integrity: sha512-sKJf1+ceQBr4SMkvQnBDNDtf4TXpVhVGateu0t918bl30FnbE2m4vNLX+VWe/dpjlb+HugGYzW7uQXH98HPEYw==}
    engines: {node: '>=4'}

  has-flag@4.0.0:
    resolution: {integrity: sha512-EykJT/Q1KjTWctppgIAgfSO0tKVuZUjhgMr17kqTumMl6Afv3EISleU7qZUzoXDFTAHTDC4NOoG/ZxU3EvlMPQ==}
    engines: {node: '>=8'}

  has-property-descriptors@1.0.2:
    resolution: {integrity: sha512-55JNKuIW+vq4Ke1BjOTjM2YctQIvCT7GFzHwmfZPGo5wnrgkid0YQtnAleFSqumZm4az3n2BS+erby5ipJdgrg==}

  has-proto@1.2.0:
    resolution: {integrity: sha512-KIL7eQPfHQRC8+XluaIw7BHUwwqL19bQn4hzNgdr+1wXoU0KKj6rufu47lhY7KbJR2C6T6+PfyN0Ea7wkSS+qQ==}
    engines: {node: '>= 0.4'}

  has-symbols@1.1.0:
    resolution: {integrity: sha512-1cDNdwJ2Jaohmb3sg4OmKaMBwuC48sYni5HUw2DvsC8LjGTLK9h+eb1X6RyuOHe4hT0ULCW68iomhjUoKUqlPQ==}
    engines: {node: '>= 0.4'}

  has-tostringtag@1.0.2:
    resolution: {integrity: sha512-NqADB8VjPFLM2V0VvHUewwwsw0ZWBaIdgo+ieHtK3hasLz4qeCRjYcqfB6AQrBggRKppKF8L52/VqdVsO47Dlw==}
    engines: {node: '>= 0.4'}

  hasown@2.0.2:
    resolution: {integrity: sha512-0hJU9SCPvmMzIBdZFqNPXWa6dqh7WdH0cII9y+CyS8rG3nL48Bclra9HmKhVVUHyPWNH5Y7xDwAB7bfgSjkUMQ==}
    engines: {node: '>= 0.4'}

  help-me@5.0.0:
    resolution: {integrity: sha512-7xgomUX6ADmcYzFik0HzAxh/73YlKR9bmFzf51CZwR+b6YtzU2m0u49hQCqV6SvlqIqsaxovfwdvbnsw3b/zpg==}

  highlight.js@10.7.3:
    resolution: {integrity: sha512-tzcUFauisWKNHaRkN4Wjl/ZA07gENAjFl3J/c480dprkGTg5EQstgaNFqBfUqCq54kZRIEcreTsAgF/m2quD7A==}

  hook-std@4.0.0:
    resolution: {integrity: sha512-IHI4bEVOt3vRUDJ+bFA9VUJlo7SzvFARPNLw75pqSmAOP2HmTWfFJtPvLBrDrlgjEYXY9zs7SFdHPQaJShkSCQ==}
    engines: {node: '>=20'}

  hosted-git-info@7.0.2:
    resolution: {integrity: sha512-puUZAUKT5m8Zzvs72XWy3HtvVbTWljRE66cP60bxJzAqf2DgICo7lYTY2IHUmLnNpjYvw5bvmoHvPc0QO2a62w==}
    engines: {node: ^16.14.0 || >=18.0.0}

  hosted-git-info@8.1.0:
    resolution: {integrity: sha512-Rw/B2DNQaPBICNXEm8balFz9a6WpZrkCGpcWFpy7nCj+NyhSdqXipmfvtmWt9xGfp0wZnBxB+iVpLmQMYt47Tw==}
    engines: {node: ^18.17.0 || >=20.5.0}

  html-escaper@2.0.2:
    resolution: {integrity: sha512-H2iMtd0I4Mt5eYiapRdIDjp+XzelXQ0tFE4JS7YFwFevXXMmOp9myNrUvCg0D6ws8iqkRPBfKHgbwig1SmlLfg==}

  http-proxy-agent@7.0.2:
    resolution: {integrity: sha512-T1gkAiYYDWYx3V5Bmyu7HcfcvL7mUrTWiM6yOfa3PIphViJ/gFPbvidQ+veqSOHci/PxBcDabeUNCzpOODJZig==}
    engines: {node: '>= 14'}

  https-proxy-agent@7.0.6:
    resolution: {integrity: sha512-vK9P5/iUfdl95AI+JVyUuIcVtd4ofvtrOr3HNtM2yxC9bnMbEdp3x01OhQNnjb8IJYi38VlTE3mBXwcfvywuSw==}
    engines: {node: '>= 14'}

  human-signals@2.1.0:
    resolution: {integrity: sha512-B4FFZ6q/T2jhhksgkbEW3HBvWIfDW85snkQgawt07S7J5QXTk6BkNV+0yAeZrM5QpMAdYlocGoljn0sJ/WQkFw==}
    engines: {node: '>=10.17.0'}

  human-signals@5.0.0:
    resolution: {integrity: sha512-AXcZb6vzzrFAUE61HnN4mpLqd/cSIwNQjtNWR0euPm6y0iqx3G4gOXaIDdtdDwZmhwe82LA6+zinmW4UBWVePQ==}
    engines: {node: '>=16.17.0'}

  human-signals@8.0.1:
    resolution: {integrity: sha512-eKCa6bwnJhvxj14kZk5NCPc6Hb6BdsU9DZcOnmQKSnO1VKrfV0zCvtttPZUsBvjmNDn8rpcJfpwSYnHBjc95MQ==}
    engines: {node: '>=18.18.0'}

  husky@9.1.7:
    resolution: {integrity: sha512-5gs5ytaNjBrh5Ow3zrvdUUY+0VxIuWVL4i9irt6friV+BqdCfmV11CQTWMiBYWHbXhco+J1kHfTOUkePhCDvMA==}
    engines: {node: '>=18'}
    hasBin: true

  ignore@5.3.2:
    resolution: {integrity: sha512-hsBTNUqQTDwkWtcdYI2i06Y/nUBEsNEDJKjWdigLvegy8kDuJAS8uRlpkkcQpyEXL0Z/pjDy5HBmMjRCJ2gq+g==}
    engines: {node: '>= 4'}

  ignore@7.0.5:
    resolution: {integrity: sha512-Hs59xBNfUIunMFgWAbGX5cq6893IbWg4KnrjbYwX3tx0ztorVgTDA6B2sxf8ejHJ4wz8BqGUMYlnzNBer5NvGg==}
    engines: {node: '>= 4'}

  import-fresh@3.3.1:
    resolution: {integrity: sha512-TR3KfrTZTYLPB6jUjfx6MF9WcWrHL9su5TObK4ZkYgBdWKPOFoSoQIdEuTuR82pmtxH2spWG9h6etwfr1pLBqQ==}
    engines: {node: '>=6'}

  import-from-esm@2.0.0:
    resolution: {integrity: sha512-YVt14UZCgsX1vZQ3gKjkWVdBdHQ6eu3MPU1TBgL1H5orXe2+jWD006WCPPtOuwlQm10NuzOW5WawiF1Q9veW8g==}
    engines: {node: '>=18.20'}

  import-meta-resolve@4.2.0:
    resolution: {integrity: sha512-Iqv2fzaTQN28s/FwZAoFq0ZSs/7hMAHJVX+w8PZl3cY19Pxk6jFFalxQoIfW2826i/fDLXv8IiEZRIT0lDuWcg==}

  imurmurhash@0.1.4:
    resolution: {integrity: sha512-JmXMZ6wuvDmLiHEml9ykzqO6lwFbof0GG4IkcGaENdCRDDmMVnny7s5HsIgHCbaq0w2MyPhDqkhTUgS2LU2PHA==}
    engines: {node: '>=0.8.19'}

  indent-string@4.0.0:
    resolution: {integrity: sha512-EdDDZu4A2OyIK7Lr/2zG+w5jmbuk1DVBnEwREQvBzspBJkCEbRa8GxU1lghYcaGJCnRWibjDXlq779X1/y5xwg==}
    engines: {node: '>=8'}

  indent-string@5.0.0:
    resolution: {integrity: sha512-m6FAo/spmsW2Ab2fU35JTYwtOKa2yAwXSwgjSv1TJzh4Mh7mC3lzAOVLBprb72XsTrgkEIsl7YrFNAiDiRhIGg==}
    engines: {node: '>=12'}

  index-to-position@1.2.0:
    resolution: {integrity: sha512-Yg7+ztRkqslMAS2iFaU+Oa4KTSidr63OsFGlOrJoW981kIYO3CGCS3wA95P1mUi/IVSJkn0D479KTJpVpvFNuw==}
    engines: {node: '>=18'}

  inherits@2.0.4:
    resolution: {integrity: sha512-k/vGaX4/Yla3WzyMCvTQOXYeIHvqOKtnqBduzTHpzpQZzAskKMhZ2K+EnBiSM9zGSoIFeMpXKxa4dYeZIQqewQ==}

  ini@1.3.8:
    resolution: {integrity: sha512-JV/yugV2uzW5iMRSiZAyDtQd+nxtUnjeLt0acNdw98kKLrvuRVyB80tsREOE7yvGVgalhZ6RNXCmEHkUKBKxew==}

  ini@4.1.1:
    resolution: {integrity: sha512-QQnnxNyfvmHFIsj7gkPcYymR8Jdw/o7mp5ZFihxn6h8Ci6fh3Dx4E1gPjpQEpIuPo9XVNY/ZUwh4BPMjGyL01g==}
    engines: {node: ^14.17.0 || ^16.13.0 || >=18.0.0}

  ini@4.1.3:
    resolution: {integrity: sha512-X7rqawQBvfdjS10YU1y1YVreA3SsLrW9dX2CewP2EbBJM4ypVNLDkO5y04gejPwKIY9lR+7r9gn3rFPt/kmWFg==}
    engines: {node: ^14.17.0 || ^16.13.0 || >=18.0.0}

  internal-slot@1.1.0:
    resolution: {integrity: sha512-4gd7VpWNQNB4UKKCFFVcp1AVv+FMOgs9NKzjHKusc8jTMhd5eL1NqQqOpE0KzMds804/yHlglp3uxgluOqAPLw==}
    engines: {node: '>= 0.4'}

  into-stream@7.0.0:
    resolution: {integrity: sha512-2dYz766i9HprMBasCMvHMuazJ7u4WzhJwo5kb3iPSiW/iRYV6uPari3zHoqZlnuaR7V1bEiNMxikhp37rdBXbw==}
    engines: {node: '>=12'}

  is-alphabetical@2.0.1:
    resolution: {integrity: sha512-FWyyY60MeTNyeSRpkM2Iry0G9hpr7/9kD40mD/cGQEuilcZYS4okz8SN2Q6rLCJ8gbCt6fN+rC+6tMGS99LaxQ==}

  is-alphanumerical@2.0.1:
    resolution: {integrity: sha512-hmbYhX/9MUMF5uh7tOXyK/n0ZvWpad5caBA17GsC6vyuCqaWliRG5K1qS9inmUhEMaOBIW7/whAnSwveW/LtZw==}

  is-array-buffer@3.0.5:
    resolution: {integrity: sha512-DDfANUiiG2wC1qawP66qlTugJeL5HyzMpfr8lLK+jMQirGzNod0B12cFB/9q838Ru27sBwfw78/rdoU7RERz6A==}
    engines: {node: '>= 0.4'}

  is-arrayish@0.2.1:
    resolution: {integrity: sha512-zz06S8t0ozoDXMG+ube26zeCTNXcKIPJZJi8hBrF4idCLms4CG9QtK7qBl1boi5ODzFpjswb5JPmHCbMpjaYzg==}

  is-async-function@2.1.1:
    resolution: {integrity: sha512-9dgM/cZBnNvjzaMYHVoxxfPj2QXt22Ev7SuuPrs+xav0ukGB0S6d4ydZdEiM48kLx5kDV+QBPrpVnFyefL8kkQ==}
    engines: {node: '>= 0.4'}

  is-bigint@1.1.0:
    resolution: {integrity: sha512-n4ZT37wG78iz03xPRKJrHTdZbe3IicyucEtdRsV5yglwc3GyUfbAfpSeD0FJ41NbUNSt5wbhqfp1fS+BgnvDFQ==}
    engines: {node: '>= 0.4'}

  is-boolean-object@1.2.2:
    resolution: {integrity: sha512-wa56o2/ElJMYqjCjGkXri7it5FbebW5usLw/nPmCMs5DeZ7eziSYZhSmPRn0txqeW4LnAmQQU7FgqLpsEFKM4A==}
    engines: {node: '>= 0.4'}

  is-bun-module@2.0.0:
    resolution: {integrity: sha512-gNCGbnnnnFAUGKeZ9PdbyeGYJqewpmc2aKHUEMO5nQPWU9lOmv7jcmQIv+qHD8fXW6W7qfuCwX4rY9LNRjXrkQ==}

  is-callable@1.2.7:
    resolution: {integrity: sha512-1BC0BVFhS/p0qtw6enp8e+8OD0UrK0oFLztSjNzhcKA3WDuJxxAPXzPuPtKkjEY9UUoEWlX/8fgKeu2S8i9JTA==}
    engines: {node: '>= 0.4'}

  is-core-module@2.16.1:
    resolution: {integrity: sha512-UfoeMA6fIJ8wTYFEUjelnaGI67v6+N7qXJEvQuIGa99l4xsCruSYOVSQ0uPANn4dAzm8lkYPaKLrrijLq7x23w==}
    engines: {node: '>= 0.4'}

  is-data-view@1.0.2:
    resolution: {integrity: sha512-RKtWF8pGmS87i2D6gqQu/l7EYRlVdfzemCJN/P3UOs//x1QE7mfhvzHIApBTRf7axvT6DMGwSwBXYCT0nfB9xw==}
    engines: {node: '>= 0.4'}

  is-date-object@1.1.0:
    resolution: {integrity: sha512-PwwhEakHVKTdRNVOw+/Gyh0+MzlCl4R6qKvkhuvLtPMggI1WAHt9sOwZxQLSGpUaDnrdyDsomoRgNnCfKNSXXg==}
    engines: {node: '>= 0.4'}

  is-decimal@2.0.1:
    resolution: {integrity: sha512-AAB9hiomQs5DXWcRB1rqsxGUstbRroFOPPVAomNk/3XHR5JyEZChOyTWe2oayKnsSsr/kcGqF+z6yuH6HHpN0A==}

  is-extglob@2.1.1:
    resolution: {integrity: sha512-SbKbANkN603Vi4jEZv49LeVJMn4yGwsbzZworEoyEiutsN3nJYdbO36zfhGJ6QEDpOZIFkDtnq5JRxmvl3jsoQ==}
    engines: {node: '>=0.10.0'}

  is-finalizationregistry@1.1.1:
    resolution: {integrity: sha512-1pC6N8qWJbWoPtEjgcL2xyhQOP491EQjeUo3qTKcmV8YSDDJrOepfG8pcC7h/QgnQHYSv0mJ3Z/ZWxmatVrysg==}
    engines: {node: '>= 0.4'}

  is-fullwidth-code-point@3.0.0:
    resolution: {integrity: sha512-zymm5+u+sCsSWyD9qNaejV3DFvhCKclKdizYaJUuHA83RLjb7nSuGnddCHGv0hk+KY7BMAlsWeK4Ueg6EV6XQg==}
    engines: {node: '>=8'}

  is-fullwidth-code-point@5.1.0:
    resolution: {integrity: sha512-5XHYaSyiqADb4RnZ1Bdad6cPp8Toise4TzEjcOYDHZkTCbKgiUl7WTUCpNWHuxmDt91wnsZBc9xinNzopv3JMQ==}
    engines: {node: '>=18'}

  is-generator-function@1.1.0:
    resolution: {integrity: sha512-nPUB5km40q9e8UfN/Zc24eLlzdSf9OfKByBw9CIdw4H1giPMeA0OIJvbchsCu4npfI2QcMVBsGEBHKZ7wLTWmQ==}
    engines: {node: '>= 0.4'}

  is-glob@4.0.3:
    resolution: {integrity: sha512-xelSayHH36ZgE7ZWhli7pW34hNbNl8Ojv5KVmkJD4hBdD3th8Tfk9vYasLM+mXWOZhFkgZfxhLSnrwRr4elSSg==}
    engines: {node: '>=0.10.0'}

  is-hexadecimal@2.0.1:
    resolution: {integrity: sha512-DgZQp241c8oO6cA1SbTEWiXeoxV42vlcJxgH+B3hi1AiqqKruZR3ZGF8In3fj4+/y/7rHvlOZLZtgJ/4ttYGZg==}

  is-map@2.0.3:
    resolution: {integrity: sha512-1Qed0/Hr2m+YqxnM09CjA2d/i6YZNfF6R2oRAOj36eUdS6qIV/huPJNSEpKbupewFs+ZsJlxsjjPbc0/afW6Lw==}
    engines: {node: '>= 0.4'}

  is-negative-zero@2.0.3:
    resolution: {integrity: sha512-5KoIu2Ngpyek75jXodFvnafB6DJgr3u8uuK0LEZJjrU19DrMD3EVERaR8sjz8CCGgpZvxPl9SuE1GMVPFHx1mw==}
    engines: {node: '>= 0.4'}

  is-number-object@1.1.1:
    resolution: {integrity: sha512-lZhclumE1G6VYD8VHe35wFaIif+CTy5SJIi5+3y4psDgWu4wPDoBhF8NxUOinEc7pHgiTsT6MaBb92rKhhD+Xw==}
    engines: {node: '>= 0.4'}

  is-number@7.0.0:
    resolution: {integrity: sha512-41Cifkg6e8TylSpdtTpeLVMqvSBEVzTttHvERD741+pnZ8ANv0004MRL43QKPDlK9cGvNp6NZWZUBlbGXYxxng==}
    engines: {node: '>=0.12.0'}

  is-obj@2.0.0:
    resolution: {integrity: sha512-drqDG3cbczxxEJRoOXcOjtdp1J/lyp1mNn0xaznRs8+muBhgQcrnbspox5X5fOw0HnMnbfDzvnEMEtqDEJEo8w==}
    engines: {node: '>=8'}

  is-plain-obj@4.1.0:
    resolution: {integrity: sha512-+Pgi+vMuUNkJyExiMBt5IlFoMyKnr5zhJ4Uspz58WOhBF5QoIZkFyNHIbBAtHwzVAgk5RtndVNsDRN61/mmDqg==}
    engines: {node: '>=12'}

  is-regex@1.2.1:
    resolution: {integrity: sha512-MjYsKHO5O7mCsmRGxWcLWheFqN9DJ/2TmngvjKXihe6efViPqc274+Fx/4fYj/r03+ESvBdTXK0V6tA3rgez1g==}
    engines: {node: '>= 0.4'}

  is-set@2.0.3:
    resolution: {integrity: sha512-iPAjerrse27/ygGLxw+EBR9agv9Y6uLeYVJMu+QNCoouJ1/1ri0mGrcWpfCqFZuzzx3WjtwxG098X+n4OuRkPg==}
    engines: {node: '>= 0.4'}

  is-shared-array-buffer@1.0.4:
    resolution: {integrity: sha512-ISWac8drv4ZGfwKl5slpHG9OwPNty4jOWPRIhBpxOoD+hqITiwuipOQ2bNthAzwA3B4fIjO4Nln74N0S9byq8A==}
    engines: {node: '>= 0.4'}

  is-stream@2.0.1:
    resolution: {integrity: sha512-hFoiJiTl63nn+kstHGBtewWSKnQLpyb155KHheA1l39uvtO9nWIop1p3udqPcUd/xbF1VLMO4n7OI6p7RbngDg==}
    engines: {node: '>=8'}

  is-stream@3.0.0:
    resolution: {integrity: sha512-LnQR4bZ9IADDRSkvpqMGvt/tEJWclzklNgSw48V5EAaAeDd6qGvN8ei6k5p0tvxSR171VmGyHuTiAOfxAbr8kA==}
    engines: {node: ^12.20.0 || ^14.13.1 || >=16.0.0}

  is-stream@4.0.1:
    resolution: {integrity: sha512-Dnz92NInDqYckGEUJv689RbRiTSEHCQ7wOVeALbkOz999YpqT46yMRIGtSNl2iCL1waAZSx40+h59NV/EwzV/A==}
    engines: {node: '>=18'}

  is-string@1.1.1:
    resolution: {integrity: sha512-BtEeSsoaQjlSPBemMQIrY1MY0uM6vnS1g5fmufYOtnxLGUZM2178PKbhsk7Ffv58IX+ZtcvoGwccYsh0PglkAA==}
    engines: {node: '>= 0.4'}

  is-symbol@1.1.1:
    resolution: {integrity: sha512-9gGx6GTtCQM73BgmHQXfDmLtfjjTUDSyoxTCbp5WtoixAhfgsDirWIcVQ/IHpvI5Vgd5i/J5F7B9cN/WlVbC/w==}
    engines: {node: '>= 0.4'}

  is-text-path@2.0.0:
    resolution: {integrity: sha512-+oDTluR6WEjdXEJMnC2z6A4FRwFoYuvShVVEGsS7ewc0UTi2QtAKMDJuL4BDEVt+5T7MjFo12RP8ghOM75oKJw==}
    engines: {node: '>=8'}

  is-typed-array@1.1.15:
    resolution: {integrity: sha512-p3EcsicXjit7SaskXHs1hA91QxgTw46Fv6EFKKGS5DRFLD8yKnohjF3hxoju94b/OcMZoQukzpPpBE9uLVKzgQ==}
    engines: {node: '>= 0.4'}

  is-unicode-supported@2.1.0:
    resolution: {integrity: sha512-mE00Gnza5EEB3Ds0HfMyllZzbBrmLOX3vfWoj9A9PEnTfratQ/BcaJOuMhnkhjXvb2+FkY3VuHqtAGpTPmglFQ==}
    engines: {node: '>=18'}

  is-weakmap@2.0.2:
    resolution: {integrity: sha512-K5pXYOm9wqY1RgjpL3YTkF39tni1XajUIkawTLUo9EZEVUFga5gSQJF8nNS7ZwJQ02y+1YCNYcMh+HIf1ZqE+w==}
    engines: {node: '>= 0.4'}

  is-weakref@1.1.1:
    resolution: {integrity: sha512-6i9mGWSlqzNMEqpCp93KwRS1uUOodk2OJ6b+sq7ZPDSy2WuI5NFIxp/254TytR8ftefexkWn5xNiHUNpPOfSew==}
    engines: {node: '>= 0.4'}

  is-weakset@2.0.4:
    resolution: {integrity: sha512-mfcwb6IzQyOKTs84CQMrOwW4gQcaTOAWJ0zzJCl2WSPDrWk/OzDaImWFH3djXhb24g4eudZfLRozAvPGw4d9hQ==}
    engines: {node: '>= 0.4'}

  isarray@1.0.0:
    resolution: {integrity: sha512-VLghIWNM6ELQzo7zwmcg0NmTVyWKYjvIeM83yjp0wRDTmUnrM678fQbcKBo6n2CJEF0szoG//ytg+TKla89ALQ==}

  isarray@2.0.5:
    resolution: {integrity: sha512-xHjhDr3cNBK0BzdUJSPXZntQUx/mwMS5Rw4A7lPJ90XGAO6ISP/ePDNuo0vhqOZU+UD5JoodwCAAoZQd3FeAKw==}

  isexe@2.0.0:
    resolution: {integrity: sha512-RHxMLp9lnKHGHRng9QFhRCMbYAcVpn69smSGcq3f36xjgVVWThj4qqLbTLlq7Ssj8B+fIQ1EuCEGI2lKsyQeIw==}

  issue-parser@7.0.1:
    resolution: {integrity: sha512-3YZcUUR2Wt1WsapF+S/WiA2WmlW0cWAoPccMqne7AxEBhCdFeTPjfv/Axb8V2gyCgY3nRw+ksZ3xSUX+R47iAg==}
    engines: {node: ^18.17 || >=20.6.1}

  istanbul-lib-coverage@3.2.2:
    resolution: {integrity: sha512-O8dpsF+r0WV/8MNRKfnmrtCWhuKjxrq2w+jpzBL5UZKTi2LeVWnWOmWRxFlesJONmc+wLAGvKQZEOanko0LFTg==}
    engines: {node: '>=8'}

  istanbul-lib-report@3.0.1:
    resolution: {integrity: sha512-GCfE1mtsHGOELCU8e/Z7YWzpmybrx/+dSTfLrvY8qRmaY6zXTKWn6WQIjaAFw069icm6GVMNkgu0NzI4iPZUNw==}
    engines: {node: '>=10'}

  istanbul-lib-source-maps@5.0.6:
    resolution: {integrity: sha512-yg2d+Em4KizZC5niWhQaIomgf5WlL4vOOjZ5xGCmF8SnPE/mDWWXgvRExdcpCgh9lLRRa1/fSYp2ymmbJ1pI+A==}
    engines: {node: '>=10'}

  istanbul-reports@3.2.0:
    resolution: {integrity: sha512-HGYWWS/ehqTV3xN10i23tkPkpH46MLCIMFNCaaKNavAXTF1RkqxawEPtnjnGZ6XKSInBKkiOA5BKS+aZiY3AvA==}
    engines: {node: '>=8'}

  java-properties@1.0.2:
    resolution: {integrity: sha512-qjdpeo2yKlYTH7nFdK0vbZWuTCesk4o63v5iVOlhMQPfuIZQfW/HI35SjfhA+4qpg36rnFSvUK5b1m+ckIblQQ==}
    engines: {node: '>= 0.6.0'}

  jiti@2.6.1:
    resolution: {integrity: sha512-ekilCSN1jwRvIbgeg/57YFh8qQDNbwDb9xT/qu2DAHbFFZUicIl4ygVaAvzveMhMVr3LnpSKTNnwt8PoOfmKhQ==}
    hasBin: true

  joycon@3.1.1:
    resolution: {integrity: sha512-34wB/Y7MW7bzjKRjUKTa46I2Z7eV62Rkhva+KkopW7Qvv/OSWBqvkSY7vusOPrNuZcUG3tApvdVgNB8POj3SPw==}
    engines: {node: '>=10'}

  js-tokens@4.0.0:
    resolution: {integrity: sha512-RdJUflcE3cUzKiMqQgsCu06FPu9UdIJO0beYbPhHN4k6apgJtifcoCtT9bcxOpYBtpD2kCM6Sbzg4CausW/PKQ==}

  js-tokens@9.0.1:
    resolution: {integrity: sha512-mxa9E9ITFOt0ban3j6L5MpjwegGz6lBQmM1IJkWeBZGcMxto50+eWdjC/52xDbS2vy0k7vIMK0Fe2wfL9OQSpQ==}

  js-yaml@4.1.1:
    resolution: {integrity: sha512-qQKT4zQxXl8lLwBtHMWwaTcGfFOZviOJet3Oy/xmGk2gZH677CJM9EvtfdSkgWcATZhj/55JZ0rmy3myCT5lsA==}
    hasBin: true

  json-buffer@3.0.1:
    resolution: {integrity: sha512-4bV5BfR2mqfQTJm+V5tPPdf+ZpuhiIvTuAB5g8kcrXOZpTT/QwwVRWBywX1ozr6lEuPdbHxwaJlm9G6mI2sfSQ==}

  json-parse-better-errors@1.0.2:
    resolution: {integrity: sha512-mrqyZKfX5EhL7hvqcV6WG1yYjnjeuYDzDhhcAAUrq8Po85NBQBJP+ZDUT75qZQ98IkUoBqdkExkukOU7Ts2wrw==}

  json-parse-even-better-errors@2.3.1:
    resolution: {integrity: sha512-xyFwyhro/JEof6Ghe2iz2NcXoj2sloNsWr/XsERDK/oiPCfaNhl5ONfp+jQdAZRQQ0IJWNzH9zIZF7li91kh2w==}

  json-schema-traverse@0.4.1:
    resolution: {integrity: sha512-xbbCH5dCYU5T8LcEhhuh7HJ88HXuW3qsI3Y0zOZFKfZEHcpWiHU/Jxzk629Brsab/mMiHQti9wMP+845RPe3Vg==}

  json-schema-traverse@1.0.0:
    resolution: {integrity: sha512-NM8/P9n3XjXhIZn1lLhkFaACTOURQXjWhV4BA/RnOv8xvgqtqpAX9IO4mRQxSx1Rlo4tqzeqb0sOlruaOy3dug==}

  json-stable-stringify-without-jsonify@1.0.1:
    resolution: {integrity: sha512-Bdboy+l7tA3OGW6FjyFHWkP5LuByj1Tk33Ljyq0axyzdk9//JSi2u3fP1QSmd1KNwq6VOKYGlAu87CisVir6Pw==}

  json5@1.0.2:
    resolution: {integrity: sha512-g1MWMLBiz8FKi1e4w0UyVL3w+iJceWAFBAaBnnGKOpNa5f8TLktkbre1+s6oICydWAm+HRUGTmI+//xv2hvXYA==}
    hasBin: true

  jsonc-parser@3.3.1:
    resolution: {integrity: sha512-HUgH65KyejrUFPvHFPbqOY0rsFip3Bo5wb4ngvdi1EpCYWUQDC5V+Y7mZws+DLkr4M//zQJoanu1SP+87Dv1oQ==}

  jsonfile@6.2.0:
    resolution: {integrity: sha512-FGuPw30AdOIUTRMC2OMRtQV+jkVj2cfPqSeWXv1NEAJ1qZ5zb1X6z1mFhbfOB/iy3ssJCD+3KuZ8r8C3uVFlAg==}

  jsonparse@1.3.1:
    resolution: {integrity: sha512-POQXvpdL69+CluYsillJ7SUhKvytYjW9vG/GKpnf+xP8UWgYEM/RaMzHHofbALDiKbbP1W8UEYmgGl39WkPZsg==}
    engines: {'0': node >= 0.2.0}

  jsonpointer@5.0.1:
    resolution: {integrity: sha512-p/nXbhSEcu3pZRdkW1OfJhpsVtW1gd4Wa1fnQc9YLiTfAjn0312eMKimbdIQzuZl9aa9xUGaRlP9T/CJE/ditQ==}
    engines: {node: '>=0.10.0'}

  jsx-ast-utils-x@0.1.0:
    resolution: {integrity: sha512-eQQBjBnsVtGacsG9uJNB8qOr3yA8rga4wAaGG1qRcBzSIvfhERLrWxMAM1hp5fcS6Abo8M4+bUBTekYR0qTPQw==}
    engines: {node: ^18.18.0 || ^20.9.0 || >=21.1.0}

  katex@0.16.25:
    resolution: {integrity: sha512-woHRUZ/iF23GBP1dkDQMh1QBad9dmr8/PAwNA54VrSOVYgI12MAcE14TqnDdQOdzyEonGzMepYnqBMYdsoAr8Q==}
    hasBin: true

  keyv@4.5.4:
    resolution: {integrity: sha512-oxVHkHR/EJf2CNXnWxRLW6mg7JyCCUcG0DtEGmL2ctUo1PNTin1PUil+r/+4r5MpVgC/fn1kjsx7mjSujKqIpw==}

  levn@0.4.1:
    resolution: {integrity: sha512-+bT2uH4E5LGE7h/n3evcS/sQlJXCpIp6ym8OWJ5eV6+67Dsql/LaaT7qJBAt2rzfoa/5QBGBhxDix1dMt2kQKQ==}
    engines: {node: '>= 0.8.0'}

  lines-and-columns@1.2.4:
    resolution: {integrity: sha512-7ylylesZQ/PV29jhEDl3Ufjo6ZX7gCqJr5F7PKrqc93v7fzSymt1BpwEU8nAUXs8qzzvqhbjhK5QZg6Mt/HkBg==}

  linkify-it@5.0.0:
    resolution: {integrity: sha512-5aHCbzQRADcdP+ATqnDuhhJ/MRIqDkZX5pyjFHRRysS8vZ5AbqGEoFIb6pYHPZ+L/OC2Lc+xT8uHVVR5CAK/wQ==}

  lint-staged@16.2.6:
    resolution: {integrity: sha512-s1gphtDbV4bmW1eylXpVMk2u7is7YsrLl8hzrtvC70h4ByhcMLZFY01Fx05ZUDNuv1H8HO4E+e2zgejV1jVwNw==}
    engines: {node: '>=20.17'}
    hasBin: true

  listr2@9.0.5:
    resolution: {integrity: sha512-ME4Fb83LgEgwNw96RKNvKV4VTLuXfoKudAmm2lP8Kk87KaMK0/Xrx/aAkMWmT8mDb+3MlFDspfbCs7adjRxA2g==}
    engines: {node: '>=20.0.0'}

  load-json-file@4.0.0:
    resolution: {integrity: sha512-Kx8hMakjX03tiGTLAIdJ+lL0htKnXjEZN6hk/tozf/WOuYGdZBJrZ+rCJRbVCugsjB3jMLn9746NsQIf5VjBMw==}
    engines: {node: '>=4'}

  locate-path@2.0.0:
    resolution: {integrity: sha512-NCI2kiDkyR7VeEKm27Kda/iQHyKJe1Bu0FlTbYp3CqJu+9IFe9bLyAjMxf5ZDDbEg+iMPzB5zYyUTSm8wVTKmA==}
    engines: {node: '>=4'}

  locate-path@6.0.0:
    resolution: {integrity: sha512-iPZK6eYjbxRu3uB4/WZ3EsEIMJFMqAoopl3R+zuq0UjcAm/MO6KCweDgPfP3elTztoKP3KtnVHxTn2NHBSDVUw==}
    engines: {node: '>=10'}

  locate-path@7.2.0:
    resolution: {integrity: sha512-gvVijfZvn7R+2qyPX8mAuKcFGDf6Nc61GdvGafQsHL0sBIxfKzA+usWn4GFC/bk+QdwPUD4kWFJLhElipq+0VA==}
    engines: {node: ^12.20.0 || ^14.13.1 || >=16.0.0}

  lodash-es@4.17.21:
    resolution: {integrity: sha512-mKnC+QJ9pWVzv+C4/U3rRsHapFfHvQFoFB92e52xeyGMcX6/OlIl78je1u8vePzYZSkkogMPJ2yjxxsb89cxyw==}

  lodash.camelcase@4.3.0:
    resolution: {integrity: sha512-TwuEnCnxbc3rAvhf/LbG7tJUDzhqXyFnv3dtzLOPgCG/hODL7WFnsbwktkD7yUV0RrreP/l1PALq/YSg6VvjlA==}

  lodash.capitalize@4.2.1:
    resolution: {integrity: sha512-kZzYOKspf8XVX5AvmQF94gQW0lejFVgb80G85bU4ZWzoJ6C03PQg3coYAUpSTpQWelrZELd3XWgHzw4Ck5kaIw==}

  lodash.escaperegexp@4.1.2:
    resolution: {integrity: sha512-TM9YBvyC84ZxE3rgfefxUWiQKLilstD6k7PTGt6wfbtXF8ixIJLOL3VYyV/z+ZiPLsVxAsKAFVwWlWeb2Y8Yyw==}

  lodash.isplainobject@4.0.6:
    resolution: {integrity: sha512-oSXzaWypCMHkPC3NvBEaPHf0KsA5mvPrOPgQWDsbg8n7orZ290M0BmC/jgRZ4vcJ6DTAhjrsSYgdsW/F+MFOBA==}

  lodash.isstring@4.0.1:
    resolution: {integrity: sha512-0wJxfxH1wgO3GrbuP+dTTk7op+6L41QCXbGINEmD+ny/G/eCqGzxyCsh7159S+mgDDcoarnBw6PC1PS5+wUGgw==}

  lodash.kebabcase@4.1.1:
    resolution: {integrity: sha512-N8XRTIMMqqDgSy4VLKPnJ/+hpGZN+PHQiJnSenYqPaVV/NCqEogTnAdZLQiGKhxX+JCs8waWq2t1XHWKOmlY8g==}

  lodash.merge@4.6.2:
    resolution: {integrity: sha512-0KpjqXRVvrYyCsX1swR/XTK0va6VQkQM6MNo7PqW77ByjAhoARA8EfrP1N4+KlKj8YS0ZUCtRT/YUuhyYDujIQ==}

  lodash.mergewith@4.6.2:
    resolution: {integrity: sha512-GK3g5RPZWTRSeLSpgP8Xhra+pnjBC56q9FZYe1d5RN3TJ35dbkGy3YqBSMbyCrlbi+CM9Z3Jk5yTL7RCsqboyQ==}

  lodash.snakecase@4.1.1:
    resolution: {integrity: sha512-QZ1d4xoBHYUeuouhEq3lk3Uq7ldgyFXGBhg04+oRLnIz8o9T65Eh+8YdroUwn846zchkA9yDsDl5CVVaV2nqYw==}

  lodash.startcase@4.4.0:
    resolution: {integrity: sha512-+WKqsK294HMSc2jEbNgpHpd0JfIBhp7rEV4aqXWqFr6AlXov+SlcgB1Fv01y2kGe3Gc8nMW7VA0SrGuSkRfIEg==}

  lodash.uniq@4.5.0:
    resolution: {integrity: sha512-xfBaXQd9ryd9dlSDvnvI0lvxfLJlYAZzXomUYzLKtUeOQvOP5piqAWuGtrhWeqaXK9hhoM/iyJc5AV+XfsX3HQ==}

  lodash.uniqby@4.7.0:
    resolution: {integrity: sha512-e/zcLx6CSbmaEgFHCA7BnoQKyCtKMxnuWrJygbwPs/AIn+IMKl66L8/s+wBUn5LRw2pZx3bUHibiV1b6aTWIww==}

  lodash.upperfirst@4.3.1:
    resolution: {integrity: sha512-sReKOYJIJf74dhJONhU4e0/shzi1trVbSWDOhKYE5XV2O+H7Sb2Dihwuc7xWxVl+DgFPyTqIN3zMfT9cq5iWDg==}

  lodash@4.17.21:
    resolution: {integrity: sha512-v2kDEe57lecTulaDIuNTPy3Ry4gLGJ6Z1O3vE1krgXZNrsQ+LFTGHVxVjcXPs17LhbZVGedAJv8XZ1tvj5FvSg==}

  log-update@6.1.0:
    resolution: {integrity: sha512-9ie8ItPR6tjY5uYJh8K/Zrv/RMZ5VOlOWvtZdEHYSTFKZfIBPQa9tOAEeAWhd+AnIneLJ22w5fjOYtoutpWq5w==}
    engines: {node: '>=18'}

  loupe@3.2.1:
    resolution: {integrity: sha512-CdzqowRJCeLU72bHvWqwRBBlLcMEtIvGrlvef74kMnV2AolS9Y8xUv1I0U/MNAWMhBlKIoyuEgoJ0t/bbwHbLQ==}

  lru-cache@10.4.3:
    resolution: {integrity: sha512-JNAzZcXrCt42VGLuYz0zfAzDfAvJWW6AfYlDBQyDV5DClI2m5sAmK+OIO7s59XfsRsWHp02jAJrRadPRGTt6SQ==}

  lru-cache@11.2.2:
    resolution: {integrity: sha512-F9ODfyqML2coTIsQpSkRHnLSZMtkU8Q+mSfcaIyKwy58u+8k5nvAYeiNhsyMARvzNcXJ9QfWVrcPsC9e9rAxtg==}
    engines: {node: 20 || >=22}

  magic-string@0.30.19:
    resolution: {integrity: sha512-2N21sPY9Ws53PZvsEpVtNuSW+ScYbQdp4b9qUaL+9QkHUrGFKo56Lg9Emg5s9V/qrtNBmiR01sYhUOwu3H+VOw==}

  magicast@0.3.5:
    resolution: {integrity: sha512-L0WhttDl+2BOsybvEOLK7fW3UA0OQ0IQ2d6Zl2x/a6vVRs3bAY0ECOSHHeL5jD+SbOpOCUEi0y1DgHEn9Qn1AQ==}

  make-dir@4.0.0:
    resolution: {integrity: sha512-hXdUTZYIVOt1Ex//jAQi+wTZZpUpwBj/0QsOzqegb3rGMMeJiSEu5xLHnYfBrRV4RH2+OCSOO95Is/7x1WJ4bw==}
    engines: {node: '>=10'}

  make-error@1.3.6:
    resolution: {integrity: sha512-s8UhlNe7vPKomQhC1qFelMokr/Sc3AgNbso3n74mVPA5LTZwkB9NlXf4XPamLxJE8h0gh73rM94xvwRT2CVInw==}

  markdown-it@14.1.0:
    resolution: {integrity: sha512-a54IwgWPaeBCAAsv13YgmALOF1elABB08FxO9i+r4VFk5Vl4pKokRPeX8u5TCgSsPi6ec1otfLjdOpVcgbpshg==}
    hasBin: true

  markdownlint-cli@0.45.0:
    resolution: {integrity: sha512-GiWr7GfJLVfcopL3t3pLumXCYs8sgWppjIA1F/Cc3zIMgD3tmkpyZ1xkm1Tej8mw53B93JsDjgA3KOftuYcfOw==}
    engines: {node: '>=20'}
    hasBin: true

  markdownlint@0.38.0:
    resolution: {integrity: sha512-xaSxkaU7wY/0852zGApM8LdlIfGCW8ETZ0Rr62IQtAnUMlMuifsg09vWJcNYeL4f0anvr8Vo4ZQar8jGpV0btQ==}
    engines: {node: '>=20'}

  markdownlint@0.39.0:
    resolution: {integrity: sha512-Xt/oY7bAiHwukL1iru2np5LIkhwD19Y7frlsiDILK62v3jucXCD6JXlZlwMG12HZOR+roHIVuJZrfCkOhp6k3g==}
    engines: {node: '>=20'}

  marked-terminal@7.3.0:
    resolution: {integrity: sha512-t4rBvPsHc57uE/2nJOLmMbZCQ4tgAccAED3ngXQqW6g+TxA488JzJ+FK3lQkzBQOI1mRV/r/Kq+1ZlJ4D0owQw==}
    engines: {node: '>=16.0.0'}
    peerDependencies:
      marked: '>=1 <16'

  marked@15.0.12:
    resolution: {integrity: sha512-8dD6FusOQSrpv9Z1rdNMdlSgQOIP880DHqnohobOmYLElGEqAL/JvxvuxZO16r4HtjTlfPRDC1hbvxC9dPN2nA==}
    engines: {node: '>= 18'}
    hasBin: true

  math-intrinsics@1.1.0:
    resolution: {integrity: sha512-/IXtbwEk5HTPyEwyKX6hGkYXxM9nbj64B+ilVJnC/R6B0pH5G4V3b0pVbL7DBj4tkhBAppbQUlf6F6Xl9LHu1g==}
    engines: {node: '>= 0.4'}

  mdurl@2.0.0:
    resolution: {integrity: sha512-Lf+9+2r+Tdp5wXDXC4PcIBjTDtq4UKjCPMQhKIuzpJNW0b96kVqSwW0bT7FhRSfmAiFYgP+SCRvdrDozfh0U5w==}

  meow@12.1.1:
    resolution: {integrity: sha512-BhXM0Au22RwUneMPwSCnyhTOizdWoIEPU9sp0Aqa1PnDMR5Wv2FGXYDjuzJEIX+Eo2Rb8xuYe5jrnm5QowQFkw==}
    engines: {node: '>=16.10'}

  meow@13.2.0:
    resolution: {integrity: sha512-pxQJQzB6djGPXh08dacEloMFopsOqGVRKFPYvPOt9XDZ1HasbgDZA74CJGreSU4G3Ak7EFJGoiH2auq+yXISgA==}
    engines: {node: '>=18'}

  merge-stream@2.0.0:
    resolution: {integrity: sha512-abv/qOcuPfk3URPfDzmZU1LKmuw8kT+0nIHvKrKgFrwifol/doWcdA4ZqsWQ8ENrFKkd67Mfpo/LovbIUsbt3w==}

  merge2@1.4.1:
    resolution: {integrity: sha512-8q7VEgMJW4J8tcfVPy8g09NcQwZdbwFEqhe/WZkoIzjn/3TGDwtOCYtXGxA3O8tPzpczCCDgv+P2P5y00ZJOOg==}
    engines: {node: '>= 8'}

  micromark-core-commonmark@2.0.3:
    resolution: {integrity: sha512-RDBrHEMSxVFLg6xvnXmb1Ayr2WzLAWjeSATAoxwKYJV94TeNavgoIdA0a9ytzDSVzBy2YKFK+emCPOEibLeCrg==}

  micromark-extension-directive@4.0.0:
    resolution: {integrity: sha512-/C2nqVmXXmiseSSuCdItCMho7ybwwop6RrrRPk0KbOHW21JKoCldC+8rFOaundDoRBUWBnJJcxeA/Kvi34WQXg==}

  micromark-extension-gfm-autolink-literal@2.1.0:
    resolution: {integrity: sha512-oOg7knzhicgQ3t4QCjCWgTmfNhvQbDDnJeVu9v81r7NltNCVmhPy1fJRX27pISafdjL+SVc4d3l48Gb6pbRypw==}

  micromark-extension-gfm-footnote@2.1.0:
    resolution: {integrity: sha512-/yPhxI1ntnDNsiHtzLKYnE3vf9JZ6cAisqVDauhp4CEHxlb4uoOTxOCJ+9s51bIB8U1N1FJ1RXOKTIlD5B/gqw==}

  micromark-extension-gfm-table@2.1.1:
    resolution: {integrity: sha512-t2OU/dXXioARrC6yWfJ4hqB7rct14e8f7m0cbI5hUmDyyIlwv5vEtooptH8INkbLzOatzKuVbQmAYcbWoyz6Dg==}

  micromark-extension-math@3.1.0:
    resolution: {integrity: sha512-lvEqd+fHjATVs+2v/8kg9i5Q0AP2k85H0WUOwpIVvUML8BapsMvh1XAogmQjOCsLpoKRCVQqEkQBB3NhVBcsOg==}

  micromark-factory-destination@2.0.1:
    resolution: {integrity: sha512-Xe6rDdJlkmbFRExpTOmRj9N3MaWmbAgdpSrBQvCFqhezUn4AHqJHbaEnfbVYYiexVSs//tqOdY/DxhjdCiJnIA==}

  micromark-factory-label@2.0.1:
    resolution: {integrity: sha512-VFMekyQExqIW7xIChcXn4ok29YE3rnuyveW3wZQWWqF4Nv9Wk5rgJ99KzPvHjkmPXF93FXIbBp6YdW3t71/7Vg==}

  micromark-factory-space@2.0.1:
    resolution: {integrity: sha512-zRkxjtBxxLd2Sc0d+fbnEunsTj46SWXgXciZmHq0kDYGnck/ZSGj9/wULTV95uoeYiK5hRXP2mJ98Uo4cq/LQg==}

  micromark-factory-title@2.0.1:
    resolution: {integrity: sha512-5bZ+3CjhAd9eChYTHsjy6TGxpOFSKgKKJPJxr293jTbfry2KDoWkhBb6TcPVB4NmzaPhMs1Frm9AZH7OD4Cjzw==}

  micromark-factory-whitespace@2.0.1:
    resolution: {integrity: sha512-Ob0nuZ3PKt/n0hORHyvoD9uZhr+Za8sFoP+OnMcnWK5lngSzALgQYKMr9RJVOWLqQYuyn6ulqGWSXdwf6F80lQ==}

  micromark-util-character@2.1.1:
    resolution: {integrity: sha512-wv8tdUTJ3thSFFFJKtpYKOYiGP2+v96Hvk4Tu8KpCAsTMs6yi+nVmGh1syvSCsaxz45J6Jbw+9DD6g97+NV67Q==}

  micromark-util-chunked@2.0.1:
    resolution: {integrity: sha512-QUNFEOPELfmvv+4xiNg2sRYeS/P84pTW0TCgP5zc9FpXetHY0ab7SxKyAQCNCc1eK0459uoLI1y5oO5Vc1dbhA==}

  micromark-util-classify-character@2.0.1:
    resolution: {integrity: sha512-K0kHzM6afW/MbeWYWLjoHQv1sgg2Q9EccHEDzSkxiP/EaagNzCm7T/WMKZ3rjMbvIpvBiZgwR3dKMygtA4mG1Q==}

  micromark-util-combine-extensions@2.0.1:
    resolution: {integrity: sha512-OnAnH8Ujmy59JcyZw8JSbK9cGpdVY44NKgSM7E9Eh7DiLS2E9RNQf0dONaGDzEG9yjEl5hcqeIsj4hfRkLH/Bg==}

  micromark-util-decode-numeric-character-reference@2.0.2:
    resolution: {integrity: sha512-ccUbYk6CwVdkmCQMyr64dXz42EfHGkPQlBj5p7YVGzq8I7CtjXZJrubAYezf7Rp+bjPseiROqe7G6foFd+lEuw==}

  micromark-util-encode@2.0.1:
    resolution: {integrity: sha512-c3cVx2y4KqUnwopcO9b/SCdo2O67LwJJ/UyqGfbigahfegL9myoEFoDYZgkT7f36T0bLrM9hZTAaAyH+PCAXjw==}

  micromark-util-html-tag-name@2.0.1:
    resolution: {integrity: sha512-2cNEiYDhCWKI+Gs9T0Tiysk136SnR13hhO8yW6BGNyhOC4qYFnwF1nKfD3HFAIXA5c45RrIG1ub11GiXeYd1xA==}

  micromark-util-normalize-identifier@2.0.1:
    resolution: {integrity: sha512-sxPqmo70LyARJs0w2UclACPUUEqltCkJ6PhKdMIDuJ3gSf/Q+/GIe3WKl0Ijb/GyH9lOpUkRAO2wp0GVkLvS9Q==}

  micromark-util-resolve-all@2.0.1:
    resolution: {integrity: sha512-VdQyxFWFT2/FGJgwQnJYbe1jjQoNTS4RjglmSjTUlpUMa95Htx9NHeYW4rGDJzbjvCsl9eLjMQwGeElsqmzcHg==}

  micromark-util-sanitize-uri@2.0.1:
    resolution: {integrity: sha512-9N9IomZ/YuGGZZmQec1MbgxtlgougxTodVwDzzEouPKo3qFWvymFHWcnDi2vzV1ff6kas9ucW+o3yzJK9YB1AQ==}

  micromark-util-subtokenize@2.1.0:
    resolution: {integrity: sha512-XQLu552iSctvnEcgXw6+Sx75GflAPNED1qx7eBJ+wydBb2KCbRZe+NwvIEEMM83uml1+2WSXpBAcp9IUCgCYWA==}

  micromark-util-symbol@2.0.1:
    resolution: {integrity: sha512-vs5t8Apaud9N28kgCrRUdEed4UJ+wWNvicHLPxCa9ENlYuAY31M0ETy5y1vA33YoNPDFTghEbnh6efaE8h4x0Q==}

  micromark-util-types@2.0.2:
    resolution: {integrity: sha512-Yw0ECSpJoViF1qTU4DC6NwtC4aWGt1EkzaQB8KPPyCRR8z9TWeV0HbEFGTO+ZY1wB22zmxnJqhPyTpOVCpeHTA==}

  micromark@4.0.2:
    resolution: {integrity: sha512-zpe98Q6kvavpCr1NPVSCMebCKfD7CA2NqZ+rykeNhONIJBpc1tFKt9hucLGwha3jNTNI8lHpctWJWoimVF4PfA==}

  micromatch@4.0.8:
    resolution: {integrity: sha512-PXwfBhYu0hBCPw8Dn0E+WDYb7af3dSLVWKi3HGv84IdF4TyFoC0ysxFd0Goxw7nSv4T/PzEJQxsYsEiFCKo2BA==}
    engines: {node: '>=8.6'}

  mime@4.1.0:
    resolution: {integrity: sha512-X5ju04+cAzsojXKes0B/S4tcYtFAJ6tTMuSPBEn9CPGlrWr8Fiw7qYeLT0XyH80HSoAoqWCaz+MWKh22P7G1cw==}
    engines: {node: '>=16'}
    hasBin: true

  mimic-fn@2.1.0:
    resolution: {integrity: sha512-OqbOk5oEQeAZ8WXWydlu9HJjz9WVdEIvamMCcXmuqUYjTknH/sqsWvhQ3vgwKFRR1HpjvNBKQ37nbJgYzGqGcg==}
    engines: {node: '>=6'}

  mimic-fn@4.0.0:
    resolution: {integrity: sha512-vqiC06CuhBTUdZH+RYl8sFrL096vA45Ok5ISO6sE/Mr1jRbGH4Csnhi8f3wKVl7x8mO4Au7Ir9D3Oyv1VYMFJw==}
    engines: {node: '>=12'}

  mimic-function@5.0.1:
    resolution: {integrity: sha512-VP79XUPxV2CigYP3jWwAUFSku2aKqBH7uTAapFWCBqutsbmDo96KY5o8uh6U+/YSIn5OxJnXp73beVkpqMIGhA==}
    engines: {node: '>=18'}

  minimatch@10.0.3:
    resolution: {integrity: sha512-IPZ167aShDZZUMdRk66cyQAW3qr0WzbHkPdMYa8bzZhlHhO3jALbKdxcaak7W9FfT2rZNpQuUu4Od7ILEpXSaw==}
    engines: {node: 20 || >=22}

  minimatch@10.1.1:
    resolution: {integrity: sha512-enIvLvRAFZYXJzkCYG5RKmPfrFArdLv+R+lbQ53BmIMLIry74bjKzX6iHAm8WYamJkhSSEabrWN5D97XnKObjQ==}
    engines: {node: 20 || >=22}

  minimatch@3.1.2:
    resolution: {integrity: sha512-J7p63hRiAjw1NDEww1W7i37+ByIrOWO5XQQAzZ3VOcL0PNybwpfmV/N05zFAzwQ9USyEcX6t3UO+K5aqBQOIHw==}

  minimatch@9.0.5:
    resolution: {integrity: sha512-G6T0ZX48xgozx7587koeX9Ys2NYy6Gmv//P89sEte9V9whIapMNF4idKxnW2QtCcLiTWlb/wfCabAtAFWhhBow==}
    engines: {node: '>=16 || 14 >=14.17'}

  minimist@1.2.8:
    resolution: {integrity: sha512-2yyAR8qBkN3YuheJanUpWC5U3bb5osDywNB8RzDVlDwDHbocAJveqqj1u8+SVD7jkWT4yvsHCpWqqWqAxb0zCA==}

  minipass@7.1.2:
    resolution: {integrity: sha512-qOOzS1cBTWYF4BH8fVePDBOO9iptMnGUEZwNc/cMWnTV2nVLZ7VoNWEPHkYczZA0pdoA7dl6e7FL659nX9S2aw==}
    engines: {node: '>=16 || 14 >=14.17'}

  ms@2.1.3:
    resolution: {integrity: sha512-6FlzubTLZG3J2a/NVCAleEhjzq5oxgHyaCU9yYXvcLsvoVaHJq/s5xXI6/XXP6tz7R9xAOtHnSO/tXtF3WRTlA==}

  mz@2.7.0:
    resolution: {integrity: sha512-z81GNO7nnYMEhrGh9LeymoE4+Yr0Wn5McHIZMK5cfQCl+NDX08sCZgUc9/6MHni9IWuFLm1Z3HTCXu2z9fN62Q==}

  nano-spawn@2.0.0:
    resolution: {integrity: sha512-tacvGzUY5o2D8CBh2rrwxyNojUsZNU2zjNTzKQrkgGJQTbGAfArVWXSKMBokBeeg6C7OLRGUEyoFlYbfeWQIqw==}
    engines: {node: '>=20.17'}

  nanoid@3.3.11:
    resolution: {integrity: sha512-N8SpfPUnUp1bK+PMYW8qSWdl9U+wwNWI4QKxOYDy9JAro3WMX7p2OeVRF9v+347pnakNevPmiHhNmZ2HbFA76w==}
    engines: {node: ^10 || ^12 || ^13.7 || ^14 || >=15.0.1}
    hasBin: true

  napi-postinstall@0.3.3:
    resolution: {integrity: sha512-uTp172LLXSxuSYHv/kou+f6KW3SMppU9ivthaVTXian9sOt3XM/zHYHpRZiLgQoxeWfYUnslNWQHF1+G71xcow==}
    engines: {node: ^12.20.0 || ^14.18.0 || >=16.0.0}
    hasBin: true

  natural-compare@1.4.0:
    resolution: {integrity: sha512-OWND8ei3VtNC9h7V60qff3SVobHr996CTwgxubgyQYEpg290h9J0buyECNNJexkFm5sOajh5G116RYA1c8ZMSw==}

  neo-async@2.6.2:
    resolution: {integrity: sha512-Yd3UES5mWCSqR+qNT93S3UoYUkqAZ9lLg8a7g9rimsWmYGK8cVToA4/sF3RrshdyV3sAGMXVUmpMYOw+dLpOuw==}

  nerf-dart@1.0.0:
    resolution: {integrity: sha512-EZSPZB70jiVsivaBLYDCyntd5eH8NTSMOn3rB+HxwdmKThGELLdYv8qVIMWvZEFy9w8ZZpW9h9OB32l1rGtj7g==}

  node-emoji@2.2.0:
    resolution: {integrity: sha512-Z3lTE9pLaJF47NyMhd4ww1yFTAP8YhYI8SleJiHzM46Fgpm5cnNzSl9XfzFNqbaz+VlJrIj3fXQ4DeN1Rjm6cw==}
    engines: {node: '>=18'}

  normalize-package-data@6.0.2:
    resolution: {integrity: sha512-V6gygoYb/5EmNI+MEGrWkC+e6+Rr7mTmfHrxDbLzxQogBkgzo76rkok0Am6thgSF7Mv2nLOajAJj5vDJZEFn7g==}
    engines: {node: ^16.14.0 || >=18.0.0}

  normalize-url@8.1.0:
    resolution: {integrity: sha512-X06Mfd/5aKsRHc0O0J5CUedwnPmnDtLF2+nq+KN9KSDlJHkPuh0JUviWjEWMe0SW/9TDdSLVPuk7L5gGTIA1/w==}
    engines: {node: '>=14.16'}

  npm-run-path@4.0.1:
    resolution: {integrity: sha512-S48WzZW777zhNIrn7gxOlISNAqi9ZC/uQFnRdbeIHhZhCA6UqpkOT8T1G7BvfdgP4Er8gF4sUbaS0i7QvIfCWw==}
    engines: {node: '>=8'}

  npm-run-path@5.3.0:
    resolution: {integrity: sha512-ppwTtiJZq0O/ai0z7yfudtBpWIoxM8yE6nHi1X47eFR2EWORqfbu6CnPlNsjeN683eT0qG6H/Pyf9fCcvjnnnQ==}
    engines: {node: ^12.20.0 || ^14.13.1 || >=16.0.0}

  npm-run-path@6.0.0:
    resolution: {integrity: sha512-9qny7Z9DsQU8Ou39ERsPU4OZQlSTP47ShQzuKZ6PRXpYLtIFgl/DEBYEXKlvcEa+9tHVcK8CF81Y2V72qaZhWA==}
    engines: {node: '>=18'}

  npm@10.9.3:
    resolution: {integrity: sha512-6Eh1u5Q+kIVXeA8e7l2c/HpnFFcwrkt37xDMujD5be1gloWa9p6j3Fsv3mByXXmqJHy+2cElRMML8opNT7xIJQ==}
    engines: {node: ^18.17.0 || >=20.5.0}
    hasBin: true
    bundledDependencies:
      - '@isaacs/string-locale-compare'
      - '@npmcli/arborist'
      - '@npmcli/config'
      - '@npmcli/fs'
      - '@npmcli/map-workspaces'
      - '@npmcli/package-json'
      - '@npmcli/promise-spawn'
      - '@npmcli/redact'
      - '@npmcli/run-script'
      - '@sigstore/tuf'
      - abbrev
      - archy
      - cacache
      - chalk
      - ci-info
      - cli-columns
      - fastest-levenshtein
      - fs-minipass
      - glob
      - graceful-fs
      - hosted-git-info
      - ini
      - init-package-json
      - is-cidr
      - json-parse-even-better-errors
      - libnpmaccess
      - libnpmdiff
      - libnpmexec
      - libnpmfund
      - libnpmhook
      - libnpmorg
      - libnpmpack
      - libnpmpublish
      - libnpmsearch
      - libnpmteam
      - libnpmversion
      - make-fetch-happen
      - minimatch
      - minipass
      - minipass-pipeline
      - ms
      - node-gyp
      - nopt
      - normalize-package-data
      - npm-audit-report
      - npm-install-checks
      - npm-package-arg
      - npm-pick-manifest
      - npm-profile
      - npm-registry-fetch
      - npm-user-validate
      - p-map
      - pacote
      - parse-conflict-json
      - proc-log
      - qrcode-terminal
      - read
      - semver
      - spdx-expression-parse
      - ssri
      - supports-color
      - tar
      - text-table
      - tiny-relative-date
      - treeverse
      - validate-npm-package-name
      - which
      - write-file-atomic

  object-assign@4.1.1:
    resolution: {integrity: sha512-rJgTQnkUnH1sFw8yT6VSU3zD3sWmu6sZhIseY8VX+GRu3P6F7Fu+JNDoXfklElbLJSnc3FUQHVe4cU5hj+BcUg==}
    engines: {node: '>=0.10.0'}

  object-inspect@1.13.4:
    resolution: {integrity: sha512-W67iLl4J2EXEGTbfeHCffrjDfitvLANg0UlX3wFUUSTx92KXRFegMHUVgSqE+wvhAbi4WqjGg9czysTV2Epbew==}
    engines: {node: '>= 0.4'}

  object-keys@1.1.1:
    resolution: {integrity: sha512-NuAESUOUMrlIXOfHKzD6bpPu3tYt3xvjNdRIQ+FeT0lNb4K8WR70CaDxhuNguS2XG+GjkyMwOzsN5ZktImfhLA==}
    engines: {node: '>= 0.4'}

  object.assign@4.1.7:
    resolution: {integrity: sha512-nK28WOo+QIjBkDduTINE4JkF/UJJKyf2EJxvJKfblDpyg0Q+pkOHNTL0Qwy6NP6FhE/EnzV73BxxqcJaXY9anw==}
    engines: {node: '>= 0.4'}

  object.fromentries@2.0.8:
    resolution: {integrity: sha512-k6E21FzySsSK5a21KRADBd/NGneRegFO5pLHfdQLpRDETUNJueLXs3WCzyQ3tFRDYgbq3KHGXfTbi2bs8WQ6rQ==}
    engines: {node: '>= 0.4'}

  object.groupby@1.0.3:
    resolution: {integrity: sha512-+Lhy3TQTuzXI5hevh8sBGqbmurHbbIjAi0Z4S63nthVLmLxfbj4T54a4CfZrXIrt9iP4mVAPYMo/v99taj3wjQ==}
    engines: {node: '>= 0.4'}

  object.values@1.2.1:
    resolution: {integrity: sha512-gXah6aZrcUxjWg2zR2MwouP2eHlCBzdV4pygudehaKXSGW4v2AsRQUK+lwwXhii6KFZcunEnmSUoYp5CXibxtA==}
    engines: {node: '>= 0.4'}

  on-exit-leak-free@2.1.2:
    resolution: {integrity: sha512-0eJJY6hXLGf1udHwfNftBqH+g73EU4B504nZeKpz1sYRKafAghwxEJunB2O7rDZkL4PGfsMVnTXZ2EjibbqcsA==}
    engines: {node: '>=14.0.0'}

  once@1.4.0:
    resolution: {integrity: sha512-lNaJgI+2Q5URQBkccEKHTQOPaXdUxnZZElQTZY0MFUAuaEqe1E+Nyvgdz/aIyNi6Z9MzO5dv1H8n58/GELp3+w==}

  onetime@5.1.2:
    resolution: {integrity: sha512-kbpaSSGJTWdAY5KPVeMOKXSrPtr8C8C7wodJbcsd51jRnmD+GZu8Y0VoU6Dm5Z4vWr0Ig/1NKuWRKf7j5aaYSg==}
    engines: {node: '>=6'}

  onetime@6.0.0:
    resolution: {integrity: sha512-1FlR+gjXK7X+AsAHso35MnyN5KqGwJRi/31ft6x0M194ht7S+rWAvd7PHss9xSKMzE0asv1pyIHaJYq+BbacAQ==}
    engines: {node: '>=12'}

  onetime@7.0.0:
    resolution: {integrity: sha512-VXJjc87FScF88uafS3JllDgvAm+c/Slfz06lorj2uAY34rlUu0Nt+v8wreiImcrgAjjIHp1rXpTDlLOGw29WwQ==}
    engines: {node: '>=18'}

  optionator@0.9.4:
    resolution: {integrity: sha512-6IpQ7mKUxRcZNLIObR0hz7lxsapSSIYNZJwXPGeF0mTVqGKFIXj1DQcMoT22S3ROcLyY/rz0PWaWZ9ayWmad9g==}
    engines: {node: '>= 0.8.0'}

  own-keys@1.0.1:
    resolution: {integrity: sha512-qFOyK5PjiWZd+QQIh+1jhdb9LpxTF0qs7Pm8o5QHYZ0M3vKqSqzsZaEB6oWlxZ+q2sJBMI/Ktgd2N5ZwQoRHfg==}
    engines: {node: '>= 0.4'}

  p-each-series@3.0.0:
    resolution: {integrity: sha512-lastgtAdoH9YaLyDa5i5z64q+kzOcQHsQ5SsZJD3q0VEyI8mq872S3geuNbRUQLVAE9siMfgKrpj7MloKFHruw==}
    engines: {node: '>=12'}

  p-filter@4.1.0:
    resolution: {integrity: sha512-37/tPdZ3oJwHaS3gNJdenCDB3Tz26i9sjhnguBtvN0vYlRIiDNnvTWkuh+0hETV9rLPdJ3rlL3yVOYPIAnM8rw==}
    engines: {node: '>=18'}

  p-is-promise@3.0.0:
    resolution: {integrity: sha512-Wo8VsW4IRQSKVXsJCn7TomUaVtyfjVDn3nUP7kE967BQk0CwFpdbZs0X0uk5sW9mkBa9eNM7hCMaG93WUAwxYQ==}
    engines: {node: '>=8'}

  p-limit@1.3.0:
    resolution: {integrity: sha512-vvcXsLAJ9Dr5rQOPk7toZQZJApBl2K4J6dANSsEuh6QI41JYcsS/qhTGa9ErIUUgK3WNQoJYvylxvjqmiqEA9Q==}
    engines: {node: '>=4'}

  p-limit@3.1.0:
    resolution: {integrity: sha512-TYOanM3wGwNGsZN2cVTYPArw454xnXj5qmWF1bEoAc4+cU/ol7GVh7odevjp1FNHduHc3KZMcFduxU5Xc6uJRQ==}
    engines: {node: '>=10'}

  p-limit@4.0.0:
    resolution: {integrity: sha512-5b0R4txpzjPWVw/cXXUResoD4hb6U/x9BH08L7nw+GN1sezDzPdxeRvpc9c433fZhBan/wusjbCsqwqm4EIBIQ==}
    engines: {node: ^12.20.0 || ^14.13.1 || >=16.0.0}

  p-locate@2.0.0:
    resolution: {integrity: sha512-nQja7m7gSKuewoVRen45CtVfODR3crN3goVQ0DDZ9N3yHxgpkuBhZqsaiotSQRrADUrne346peY7kT3TSACykg==}
    engines: {node: '>=4'}

  p-locate@5.0.0:
    resolution: {integrity: sha512-LaNjtRWUBY++zB5nE/NwcaoMylSPk+S+ZHNB1TzdbMJMny6dynpAGt7X/tl/QYq3TIeE6nxHppbo2LGymrG5Pw==}
    engines: {node: '>=10'}

  p-locate@6.0.0:
    resolution: {integrity: sha512-wPrq66Llhl7/4AGC6I+cqxT07LhXvWL08LNXz1fENOw0Ap4sRZZ/gZpTTJ5jpurzzzfS2W/Ge9BY3LgLjCShcw==}
    engines: {node: ^12.20.0 || ^14.13.1 || >=16.0.0}

  p-map@7.0.3:
    resolution: {integrity: sha512-VkndIv2fIB99swvQoA65bm+fsmt6UNdGeIB0oxBs+WhAhdh08QA04JXpI7rbB9r08/nkbysKoya9rtDERYOYMA==}
    engines: {node: '>=18'}

  p-reduce@2.1.0:
    resolution: {integrity: sha512-2USApvnsutq8uoxZBGbbWM0JIYLiEMJ9RlaN7fAzVNb9OZN0SHjjTTfIcb667XynS5Y1VhwDJVDa72TnPzAYWw==}
    engines: {node: '>=8'}

  p-reduce@3.0.0:
    resolution: {integrity: sha512-xsrIUgI0Kn6iyDYm9StOpOeK29XM1aboGji26+QEortiFST1hGZaUQOLhtEbqHErPpGW/aSz6allwK2qcptp0Q==}
    engines: {node: '>=12'}

  p-try@1.0.0:
    resolution: {integrity: sha512-U1etNYuMJoIz3ZXSrrySFjsXQTWOx2/jdi86L+2pRvph/qMKL6sbcCYdH23fqsbm8TH2Gn0OybpT4eSFlCVHww==}
    engines: {node: '>=4'}

  parent-module@1.0.1:
    resolution: {integrity: sha512-GQ2EWRpQV8/o+Aw8YqtfZZPfNRWZYkbidE9k5rpl/hC3vtHHBfGm2Ifi6qWV+coDGkrUKZAxE3Lot5kcsRlh+g==}
    engines: {node: '>=6'}

  parse-entities@4.0.2:
    resolution: {integrity: sha512-GG2AQYWoLgL877gQIKeRPGO1xF9+eG1ujIb5soS5gPvLQ1y2o8FL90w2QWNdf9I361Mpp7726c+lj3U0qK1uGw==}

  parse-json@4.0.0:
    resolution: {integrity: sha512-aOIos8bujGN93/8Ox/jPLh7RwVnPEysynVFE+fQZyg6jKELEHwzgKdLRFHUgXJL6kylijVSBC4BvN9OmsB48Rw==}
    engines: {node: '>=4'}

  parse-json@5.2.0:
    resolution: {integrity: sha512-ayCKvm/phCGxOkYRSCM82iDwct8/EonSEgCSxWxD7ve6jHggsFl4fZVQBPRNgQoKiuV/odhFrGzQXZwbifC8Rg==}
    engines: {node: '>=8'}

  parse-json@8.3.0:
    resolution: {integrity: sha512-ybiGyvspI+fAoRQbIPRddCcSTV9/LsJbf0e/S85VLowVGzRmokfneg2kwVW/KU5rOXrPSbF1qAKPMgNTqqROQQ==}
    engines: {node: '>=18'}

  parse-ms@4.0.0:
    resolution: {integrity: sha512-TXfryirbmq34y8QBwgqCVLi+8oA3oWx2eAnSn62ITyEhEYaWRlVZ2DvMM9eZbMs/RfxPu/PK/aBLyGj4IrqMHw==}
    engines: {node: '>=18'}

  parse5-htmlparser2-tree-adapter@6.0.1:
    resolution: {integrity: sha512-qPuWvbLgvDGilKc5BoicRovlT4MtYT6JfJyBOMDsKoiT+GiuP5qyrPCnR9HcPECIJJmZh5jRndyNThnhhb/vlA==}

  parse5@5.1.1:
    resolution: {integrity: sha512-ugq4DFI0Ptb+WWjAdOK16+u/nHfiIrcE+sh8kZMaM0WllQKLI9rOUq6c2b7cwPkXdzfQESqvoqK6ug7U/Yyzug==}

  parse5@6.0.1:
    resolution: {integrity: sha512-Ofn/CTFzRGTTxwpNEs9PP93gXShHcTq255nzRYSKe8AkVpZY7e1fpmTfOyoIvjP5HG7Z2ZM7VS9PPhQGW2pOpw==}

  path-exists@3.0.0:
    resolution: {integrity: sha512-bpC7GYwiDYQ4wYLe+FA8lhRjhQCMcQGuSgGGqDkg/QerRWw9CmGRT0iSOVRSZJ29NMLZgIzqaljJ63oaL4NIJQ==}
    engines: {node: '>=4'}

  path-exists@4.0.0:
    resolution: {integrity: sha512-ak9Qy5Q7jYb2Wwcey5Fpvg2KoAc/ZIhLSLOSBmRmygPsGwkVVt0fZa0qrtMz+m6tJTAHfZQ8FnmB4MG4LWy7/w==}
    engines: {node: '>=8'}

  path-exists@5.0.0:
    resolution: {integrity: sha512-RjhtfwJOxzcFmNOi6ltcbcu4Iu+FL3zEj83dk4kAS+fVpTxXLO1b38RvJgT/0QwvV/L3aY9TAnyv0EOqW4GoMQ==}
    engines: {node: ^12.20.0 || ^14.13.1 || >=16.0.0}

  path-key@3.1.1:
    resolution: {integrity: sha512-ojmeN0qd+y0jszEtoY48r0Peq5dwMEkIlCOu6Q5f41lfkswXuKtYrhgoTpLnyIcHm24Uhqx+5Tqm2InSwLhE6Q==}
    engines: {node: '>=8'}

  path-key@4.0.0:
    resolution: {integrity: sha512-haREypq7xkM7ErfgIyA0z+Bj4AGKlMSdlQE2jvJo6huWD1EdkKYV+G/T4nq0YEF2vgTT8kqMFKo1uHn950r4SQ==}
    engines: {node: '>=12'}

  path-parse@1.0.7:
    resolution: {integrity: sha512-LDJzPVEEEPR+y48z93A0Ed0yXb8pAByGWo/k5YYdYgpY2/2EsOsksJrq7lOHxryrVOn1ejG6oAp8ahvOIQD8sw==}

  path-scurry@2.0.0:
    resolution: {integrity: sha512-ypGJsmGtdXUOeM5u93TyeIEfEhM6s+ljAhrk5vAvSx8uyY/02OvrZnA0YNGUrPXfpJMgI1ODd3nwz8Npx4O4cg==}
    engines: {node: 20 || >=22}

  path-type@4.0.0:
    resolution: {integrity: sha512-gDKb8aZMDeD/tZWs9P6+q0J9Mwkdl6xMV8TjnGP3qJVJ06bdMgkbBlLU8IdfOsIsFz2BW1rNVT3XuNEl8zPAvw==}
    engines: {node: '>=8'}

  pathe@2.0.3:
    resolution: {integrity: sha512-WUjGcAqP1gQacoQe+OBJsFA7Ld4DyXuUIjZ5cc75cLHvJ7dtNsTugphxIADwspS+AraAUePCKrSVtPLFj/F88w==}

  pathval@2.0.1:
    resolution: {integrity: sha512-//nshmD55c46FuFw26xV/xFAaB5HF9Xdap7HJBBnrKdAd6/GxDBaNA1870O79+9ueg61cZLSVc+OaFlfmObYVQ==}
    engines: {node: '>= 14.16'}

  picocolors@1.1.1:
    resolution: {integrity: sha512-xceH2snhtb5M9liqDsmEw56le376mTZkEX/jEb/RxNFyegNul7eNslCXP9FDj/Lcu0X8KEyMceP2ntpaHrDEVA==}

  picomatch@2.3.1:
    resolution: {integrity: sha512-JU3teHTNjmE2VCGFzuY8EXzCDVwEqB2a8fsIvwaStHhAWJEeVd1o1QD80CU6+ZdEXXSLbSsuLwJjkCBWqRQUVA==}
    engines: {node: '>=8.6'}

  picomatch@4.0.3:
    resolution: {integrity: sha512-5gTmgEY/sqK6gFXLIsQNH19lWb4ebPDLA4SdLP7dsWkIXHWlG66oPuVvXSGFPppYZz8ZDZq0dYYrbHfBCVUb1Q==}
    engines: {node: '>=12'}

  pidtree@0.6.0:
    resolution: {integrity: sha512-eG2dWTVw5bzqGRztnHExczNxt5VGsE6OwTeCG3fdUf9KBsZzO3R5OIIIzWR+iZA0NtZ+RDVdaoE2dK1cn6jH4g==}
    engines: {node: '>=0.10'}
    hasBin: true

  pify@3.0.0:
    resolution: {integrity: sha512-C3FsVNH1udSEX48gGX1xfvwTWfsYWj5U+8/uK15BGzIGrKoUpghX8hWZwa/OFnakBiiVNmBvemTJR5mcy7iPcg==}
    engines: {node: '>=4'}

  pino-abstract-transport@2.0.0:
    resolution: {integrity: sha512-F63x5tizV6WCh4R6RHyi2Ml+M70DNRXt/+HANowMflpgGFMAym/VKm6G7ZOQRjqN7XbGxK1Lg9t6ZrtzOaivMw==}

  pino-pretty@13.1.2:
    resolution: {integrity: sha512-3cN0tCakkT4f3zo9RXDIhy6GTvtYD6bK4CRBLN9j3E/ePqN1tugAXD5rGVfoChW6s0hiek+eyYlLNqc/BG7vBQ==}
    hasBin: true

  pino-std-serializers@7.0.0:
    resolution: {integrity: sha512-e906FRY0+tV27iq4juKzSYPbUj2do2X2JX4EzSca1631EB2QJQUqGbDuERal7LCtOpxl6x3+nvo9NPZcmjkiFA==}

  pino@10.1.0:
    resolution: {integrity: sha512-0zZC2ygfdqvqK8zJIr1e+wT1T/L+LF6qvqvbzEQ6tiMAoTqEVK9a1K3YRu8HEUvGEvNqZyPJTtb2sNIoTkB83w==}
    hasBin: true

  pkg-conf@2.1.0:
    resolution: {integrity: sha512-C+VUP+8jis7EsQZIhDYmS5qlNtjv2yP4SNtjXK9AP1ZcTRlnSfuumaTnRfYZnYgUUYVIKqL0fRvmUGDV2fmp6g==}
    engines: {node: '>=4'}

  possible-typed-array-names@1.1.0:
    resolution: {integrity: sha512-/+5VFTchJDoVj3bhoqi6UeymcD00DAwb1nJwamzPvHEszJ4FpF6SNNbUbOS8yI56qHzdV8eK0qEfOSiodkTdxg==}
    engines: {node: '>= 0.4'}

  postcss@8.5.6:
    resolution: {integrity: sha512-3Ybi1tAuwAP9s0r1UQ2J4n5Y0G05bJkpUIO0/bI9MhwmD70S5aTWbXGBwxHrelT+XM1k6dM0pk+SwNkpTRN7Pg==}
    engines: {node: ^10 || ^12 || >=14}

  prelude-ls@1.2.1:
    resolution: {integrity: sha512-vkcDPrRZo1QZLbn5RLGPpg/WmIQ65qoWWhcGKf/b5eplkkarX0m9z8ppCat4mlOqUsWpyNuYgO3VRyrYHSzX5g==}
    engines: {node: '>= 0.8.0'}

  prettier@3.6.2:
    resolution: {integrity: sha512-I7AIg5boAr5R0FFtJ6rCfD+LFsWHp81dolrFD8S79U9tb8Az2nGrJncnMSnys+bpQJfRUzqs9hnA81OAA3hCuQ==}
    engines: {node: '>=14'}
    hasBin: true

  pretty-ms@9.3.0:
    resolution: {integrity: sha512-gjVS5hOP+M3wMm5nmNOucbIrqudzs9v/57bWRHQWLYklXqoXKrVfYW2W9+glfGsqtPgpiz5WwyEEB+ksXIx3gQ==}
    engines: {node: '>=18'}

  process-nextick-args@2.0.1:
    resolution: {integrity: sha512-3ouUOpQhtgrbOa17J7+uxOTpITYWaGP7/AhoR3+A+/1e9skrzelGi/dXzEYyvbxubEF6Wn2ypscTKiKJFFn1ag==}

  process-warning@5.0.0:
    resolution: {integrity: sha512-a39t9ApHNx2L4+HBnQKqxxHNs1r7KF+Intd8Q/g1bUh6q0WIp9voPXJ/x0j+ZL45KF1pJd9+q2jLIRMfvEshkA==}

  proto-list@1.2.4:
    resolution: {integrity: sha512-vtK/94akxsTMhe0/cbfpR+syPuszcuwhqVjJq26CuNDgFGj682oRBXOP5MJpv2r7JtE8MsiepGIqvvOTBwn2vA==}

  pump@3.0.3:
    resolution: {integrity: sha512-todwxLMY7/heScKmntwQG8CXVkWUOdYxIvY2s0VWAAMh/nd8SoYiRaKjlr7+iCs984f2P8zvrfWcDDYVb73NfA==}

  punycode.js@2.3.1:
    resolution: {integrity: sha512-uxFIHU0YlHYhDQtV4R9J6a52SLx28BCjT+4ieh7IGbgwVJWO+km431c4yRlREUAsAmt/uMjQUyQHNEPf0M39CA==}
    engines: {node: '>=6'}

  punycode@2.3.1:
    resolution: {integrity: sha512-vYt7UD1U9Wg6138shLtLOvdAu+8DsC/ilFtEVHcH+wydcSpNE20AfSOduf6MkRFahL5FY7X1oU7nKVZFtfq8Fg==}
    engines: {node: '>=6'}

  queue-microtask@1.2.3:
    resolution: {integrity: sha512-NuaNSa6flKT5JaSYQzJok04JzTL1CA6aGhv5rfLW3PgqA+M2ChpZQnAC8h8i4ZFkBS8X5RqkDBHA7r4hej3K9A==}

  quick-format-unescaped@4.0.4:
    resolution: {integrity: sha512-tYC1Q1hgyRuHgloV/YXs2w15unPVh8qfu/qCTfhTYamaw7fyhumKa2yGpdSo87vY32rIclj+4fWYQXUMs9EHvg==}

  rc@1.2.8:
    resolution: {integrity: sha512-y3bGgqKj3QBdxLbLkomlohkvsA8gdAiUQlSBJnBhfn+BPxg4bc62d8TcBW15wavDfgexCgccckhcZvywyQYPOw==}
    hasBin: true

  read-package-up@11.0.0:
    resolution: {integrity: sha512-MbgfoNPANMdb4oRBNg5eqLbB2t2r+o5Ua1pNt8BqGp4I0FJZhuVSOj3PaBPni4azWuSzEdNn2evevzVmEk1ohQ==}
    engines: {node: '>=18'}

  read-pkg@9.0.1:
    resolution: {integrity: sha512-9viLL4/n1BJUCT1NXVTdS1jtm80yDEgR5T4yCelII49Mbj0v1rZdKqj7zCiYdbB0CuCgdrvHcNogAKTFPBocFA==}
    engines: {node: '>=18'}

  readable-stream@2.3.8:
    resolution: {integrity: sha512-8p0AUk4XODgIewSi0l8Epjs+EVnWiK7NoDIEGU0HhE7+ZyY8D1IMY7odu5lRrFXGg71L15KG8QrPmum45RTtdA==}

  real-require@0.2.0:
    resolution: {integrity: sha512-57frrGM/OCTLqLOAh0mhVA9VBMHd+9U7Zb2THMGdBUoZVOtGbJzjxsYGDJ3A9AYYCP4hn6y1TVbaOfzWtm5GFg==}
    engines: {node: '>= 12.13.0'}

  refa@0.12.1:
    resolution: {integrity: sha512-J8rn6v4DBb2nnFqkqwy6/NnTYMcgLA+sLr0iIO41qpv0n+ngb7ksag2tMRl0inb1bbO/esUwzW1vbJi7K0sI0g==}
    engines: {node: ^12.0.0 || ^14.0.0 || >=16.0.0}

  reflect.getprototypeof@1.0.10:
    resolution: {integrity: sha512-00o4I+DVrefhv+nX0ulyi3biSHCPDe+yLv5o/p6d/UVlirijB8E16FtfwSAi4g3tcqrQ4lRAqQSoFEZJehYEcw==}
    engines: {node: '>= 0.4'}

  regexp-ast-analysis@0.7.1:
    resolution: {integrity: sha512-sZuz1dYW/ZsfG17WSAG7eS85r5a0dDsvg+7BiiYR5o6lKCAtUrEwdmRmaGF6rwVj3LcmAeYkOWKEPlbPzN3Y3A==}
    engines: {node: ^12.0.0 || ^14.0.0 || >=16.0.0}

  regexp-tree@0.1.27:
    resolution: {integrity: sha512-iETxpjK6YoRWJG5o6hXLwvjYAoW+FEZn9os0PD/b6AP6xQwsa/Y7lCVgIixBbUPMfhu+i2LtdeAqVTgGlQarfA==}
    hasBin: true

  regexp.prototype.flags@1.5.4:
    resolution: {integrity: sha512-dYqgNSZbDwkaJ2ceRd9ojCGjBq+mOm9LmtXnAnEGyHhN/5R7iDW2TRw3h+o/jCFxus3P2LfWIIiwowAjANm7IA==}
    engines: {node: '>= 0.4'}

  registry-auth-token@5.1.0:
    resolution: {integrity: sha512-GdekYuwLXLxMuFTwAPg5UKGLW/UXzQrZvH/Zj791BQif5T05T0RsaLfHc9q3ZOKi7n+BoprPD9mJ0O0k4xzUlw==}
    engines: {node: '>=14'}

  require-directory@2.1.1:
    resolution: {integrity: sha512-fGxEI7+wsG9xrvdjsrlmL22OMTTiHRwAMroiEeMgq8gzoLC/PQr7RsRDSTLUg/bZAZtF+TVIkHc6/4RIKrui+Q==}
    engines: {node: '>=0.10.0'}

  require-from-string@2.0.2:
    resolution: {integrity: sha512-Xf0nWe6RseziFMu+Ap9biiUbmplq6S9/p+7w7YXP/JBHhrUDDUhwa+vANyubuqfZWTveU//DYVGsDG7RKL/vEw==}
    engines: {node: '>=0.10.0'}

  resolve-from@4.0.0:
    resolution: {integrity: sha512-pb/MYmXstAkysRFx8piNI1tGFNQIFA3vkE3Gq4EuA1dF6gHp/+vgZqsCGJapvy8N3Q+4o7FwvquPJcnZ7RYy4g==}
    engines: {node: '>=4'}

  resolve-from@5.0.0:
    resolution: {integrity: sha512-qYg9KP24dD5qka9J47d0aVky0N+b4fTU89LN9iDnjB5waksiC49rvMB0PrUJQGoTmH50XPiqOvAjDfaijGxYZw==}
    engines: {node: '>=8'}

  resolve-pkg-maps@1.0.0:
    resolution: {integrity: sha512-seS2Tj26TBVOC2NIc2rOe2y2ZO7efxITtLZcGSOnHHNOQ7CkiUBfw0Iw2ck6xkIhPwLhKNLS8BO+hEpngQlqzw==}

  resolve@1.22.10:
    resolution: {integrity: sha512-NPRy+/ncIMeDlTAsuqwKIiferiawhefFJtkNSW0qZJEqMEb+qBt/77B/jGeeek+F0uOeN05CDa6HXbbIgtVX4w==}
    engines: {node: '>= 0.4'}
    hasBin: true

  restore-cursor@5.1.0:
    resolution: {integrity: sha512-oMA2dcrw6u0YfxJQXm342bFKX/E4sG9rbTzO9ptUcR/e8A33cHuvStiYOwH7fszkZlZ1z/ta9AAoPk2F4qIOHA==}
    engines: {node: '>=18'}

  reusify@1.1.0:
    resolution: {integrity: sha512-g6QUff04oZpHs0eG5p83rFLhHeV00ug/Yf9nZM6fLeUrPguBTkTQOdpAWWspMh55TZfVQDPaN3NQJfbVRAxdIw==}
    engines: {iojs: '>=1.0.0', node: '>=0.10.0'}

  rfdc@1.4.1:
    resolution: {integrity: sha512-q1b3N5QkRUWUl7iyylaaj3kOpIT0N2i9MqIEQXP73GVsN9cw3fdx8X63cEmWhJGi2PPCF23Ijp7ktmd39rawIA==}

  rollup@4.52.2:
    resolution: {integrity: sha512-I25/2QgoROE1vYV+NQ1En9T9UFB9Cmfm2CJ83zZOlaDpvz29wGQSZXWKw7MiNXau7wYgB/T9fVIdIuEQ+KbiiA==}
    engines: {node: '>=18.0.0', npm: '>=8.0.0'}
    hasBin: true

  run-con@1.3.2:
    resolution: {integrity: sha512-CcfE+mYiTcKEzg0IqS08+efdnH0oJ3zV0wSUFBNrMHMuxCtXvBCLzCJHatwuXDcu/RlhjTziTo/a1ruQik6/Yg==}
    hasBin: true

  run-parallel@1.2.0:
    resolution: {integrity: sha512-5l4VyZR86LZ/lDxZTR6jqL8AFE2S0IFLMP26AbjsLVADxHdhB/c0GUsH+y39UfCi3dzz8OlQuPmnaJOMoDHQBA==}

  safe-array-concat@1.1.3:
    resolution: {integrity: sha512-AURm5f0jYEOydBj7VQlVvDrjeFgthDdEF5H1dP+6mNpoXOMo1quQqJ4wvJDyRZ9+pO3kGWoOdmV08cSv2aJV6Q==}
    engines: {node: '>=0.4'}

  safe-buffer@5.1.2:
    resolution: {integrity: sha512-Gd2UZBJDkXlY7GbJxfsE8/nvKkUEU1G38c1siN6QP6a9PT9MmHB8GnpscSmMJSoF8LOIrt8ud/wPtojys4G6+g==}

  safe-push-apply@1.0.0:
    resolution: {integrity: sha512-iKE9w/Z7xCzUMIZqdBsp6pEQvwuEebH4vdpjcDWnyzaI6yl6O9FHvVpmGelvEHNsoY6wGblkxR6Zty/h00WiSA==}
    engines: {node: '>= 0.4'}

  safe-regex-test@1.1.0:
    resolution: {integrity: sha512-x/+Cz4YrimQxQccJf5mKEbIa1NzeCRNI5Ecl/ekmlYaampdNLPalVyIcCZNNH3MvmqBugV5TMYZXv0ljslUlaw==}
    engines: {node: '>= 0.4'}

  safe-regex@2.1.1:
    resolution: {integrity: sha512-rx+x8AMzKb5Q5lQ95Zoi6ZbJqwCLkqi3XuJXp5P3rT8OEc6sZCJG5AE5dU3lsgRr/F4Bs31jSlVN+j5KrsGu9A==}

  safe-stable-stringify@2.5.0:
    resolution: {integrity: sha512-b3rppTKm9T+PsVCBEOUR46GWI7fdOs00VKZ1+9c1EWDaDMvjQc6tUwuFyIprgGgTcWoVHSKrU8H31ZHA2e0RHA==}
    engines: {node: '>=10'}

  scslre@0.3.0:
    resolution: {integrity: sha512-3A6sD0WYP7+QrjbfNA2FN3FsOaGGFoekCVgTyypy53gPxhbkCIjtO6YWgdrfM+n/8sI8JeXZOIxsHjMTNxQ4nQ==}
    engines: {node: ^14.0.0 || >=16.0.0}

  secure-json-parse@4.1.0:
    resolution: {integrity: sha512-l4KnYfEyqYJxDwlNVyRfO2E4NTHfMKAWdUuA8J0yve2Dz/E/PdBepY03RvyJpssIpRFwJoCD55wA+mEDs6ByWA==}

  semantic-release@24.2.9:
    resolution: {integrity: sha512-phCkJ6pjDi9ANdhuF5ElS10GGdAKY6R1Pvt9lT3SFhOwM4T7QZE7MLpBDbNruUx/Q3gFD92/UOFringGipRqZA==}
    engines: {node: '>=20.8.1'}
    hasBin: true

  semver-diff@5.0.0:
    resolution: {integrity: sha512-0HbGtOm+S7T6NGQ/pxJSJipJvc4DK3FcRVMRkhsIwJDJ4Jcz5DQC1cPPzB5GhzyHjwttW878HaWQq46CkL3cqg==}
    engines: {node: '>=12'}
    deprecated: Deprecated as the semver package now supports this built-in.

  semver-regex@4.0.5:
    resolution: {integrity: sha512-hunMQrEy1T6Jr2uEVjrAIqjwWcQTgOAcIM52C8MY1EZSD3DDNft04XzvYKPqjED65bNVVko0YI38nYeEHCX3yw==}
    engines: {node: '>=12'}

  semver@6.3.1:
    resolution: {integrity: sha512-BR7VvDCVHO+q2xBEWskxS6DJE1qRnb7DxzUrogb71CWoSficBxYsiAGd+Kl0mmq/MprG9yArRkyrQxTO6XjMzA==}
    hasBin: true

  semver@7.7.2:
    resolution: {integrity: sha512-RF0Fw+rO5AMf9MAyaRXI4AV0Ulj5lMHqVxxdSgiVbixSCXoEmmX/jk0CuJw4+3SqroYO9VoUh+HcuJivvtJemA==}
    engines: {node: '>=10'}
    hasBin: true

  semver@7.7.3:
    resolution: {integrity: sha512-SdsKMrI9TdgjdweUSR9MweHA4EJ8YxHn8DFaDisvhVlUOe4BF1tLD7GAj0lIqWVl+dPb/rExr0Btby5loQm20Q==}
    engines: {node: '>=10'}
    hasBin: true

  set-function-length@1.2.2:
    resolution: {integrity: sha512-pgRc4hJ4/sNjWCSS9AmnS40x3bNMDTknHgL5UaMBTMyJnU90EgWh1Rz+MC9eFu4BuN/UwZjKQuY/1v3rM7HMfg==}
    engines: {node: '>= 0.4'}

  set-function-name@2.0.2:
    resolution: {integrity: sha512-7PGFlmtwsEADb0WYyvCMa1t+yke6daIG4Wirafur5kcf+MhUnPms1UeR0CKQdTZD81yESwMHbtn+TR+dMviakQ==}
    engines: {node: '>= 0.4'}

  set-proto@1.0.0:
    resolution: {integrity: sha512-RJRdvCo6IAnPdsvP/7m6bsQqNnn1FCBX5ZNtFL98MmFF/4xAIJTIg1YbHW5DC2W5SKZanrC6i4HsJqlajw/dZw==}
    engines: {node: '>= 0.4'}

  shebang-command@2.0.0:
    resolution: {integrity: sha512-kHxr2zZpYtdmrN1qDjrrX/Z1rR1kG8Dx+gkpK1G4eXmvXswmcE1hTWBWYUzlraYw1/yZp6YuDY77YtvbN0dmDA==}
    engines: {node: '>=8'}

  shebang-regex@3.0.0:
    resolution: {integrity: sha512-7++dFhtcx3353uBaq8DDR4NuxBetBzC7ZQOhmTQInHEd6bSrXdiEyzCvG07Z44UYdLShWUyXt5M/yhz8ekcb1A==}
    engines: {node: '>=8'}

  side-channel-list@1.0.0:
    resolution: {integrity: sha512-FCLHtRD/gnpCiCHEiJLOwdmFP+wzCmDEkc9y7NsYxeF4u7Btsn1ZuwgwJGxImImHicJArLP4R0yX4c2KCrMrTA==}
    engines: {node: '>= 0.4'}

  side-channel-map@1.0.1:
    resolution: {integrity: sha512-VCjCNfgMsby3tTdo02nbjtM/ewra6jPHmpThenkTYh8pG9ucZ/1P8So4u4FGBek/BjpOVsDCMoLA/iuBKIFXRA==}
    engines: {node: '>= 0.4'}

  side-channel-weakmap@1.0.2:
    resolution: {integrity: sha512-WPS/HvHQTYnHisLo9McqBHOJk2FkHO/tlpvldyrnem4aeQp4hai3gythswg6p01oSoTl58rcpiFAjF2br2Ak2A==}
    engines: {node: '>= 0.4'}

  side-channel@1.1.0:
    resolution: {integrity: sha512-ZX99e6tRweoUXqR+VBrslhda51Nh5MTQwou5tnUDgbtyM0dBgmhEDtWGP/xbKn6hqfPRHujUNwz5fy/wbbhnpw==}
    engines: {node: '>= 0.4'}

  siginfo@2.0.0:
    resolution: {integrity: sha512-ybx0WO1/8bSBLEWXZvEd7gMW3Sn3JFlW3TvX1nREbDLRNQNaeNN8WK0meBwPdAaOI7TtRRRJn/Es1zhrrCHu7g==}

  signal-exit@3.0.7:
    resolution: {integrity: sha512-wnD2ZE+l+SPC/uoS0vXeE9L1+0wuaMqKlfz9AMUo38JsyLSBWSFcHR1Rri62LZc12vLr1gb3jl7iwQhgwpAbGQ==}

  signal-exit@4.1.0:
    resolution: {integrity: sha512-bzyZ1e88w9O1iNJbKnOlvYTrWPDl46O1bG0D3XInv+9tkPrxrN8jUUTiFlDkkmKWgn1M6CfIA13SuGqOa9Korw==}
    engines: {node: '>=14'}

  signale@1.4.0:
    resolution: {integrity: sha512-iuh+gPf28RkltuJC7W5MRi6XAjTDCAPC/prJUpQoG4vIP3MJZ+GTydVnodXA7pwvTKb2cA0m9OFZW/cdWy/I/w==}
    engines: {node: '>=6'}

  skin-tone@2.0.0:
    resolution: {integrity: sha512-kUMbT1oBJCpgrnKoSr0o6wPtvRWT9W9UKvGLwfJYO2WuahZRHOpEyL1ckyMGgMWh0UdpmaoFqKKD29WTomNEGA==}
    engines: {node: '>=8'}

  slice-ansi@7.1.2:
    resolution: {integrity: sha512-iOBWFgUX7caIZiuutICxVgX1SdxwAVFFKwt1EvMYYec/NWO5meOJ6K5uQxhrYBdQJne4KxiqZc+KptFOWFSI9w==}
    engines: {node: '>=18'}

  smol-toml@1.3.4:
    resolution: {integrity: sha512-UOPtVuYkzYGee0Bd2Szz8d2G3RfMfJ2t3qVdZUAozZyAk+a0Sxa+QKix0YCwjL/A1RR0ar44nCxaoN9FxdJGwA==}
    engines: {node: '>= 18'}

  sonic-boom@4.2.0:
    resolution: {integrity: sha512-INb7TM37/mAcsGmc9hyyI6+QR3rR1zVRu36B0NeGXKnOOLiZOfER5SA+N7X7k3yUYRzLWafduTDvJAfDswwEww==}

  source-map-js@1.2.1:
    resolution: {integrity: sha512-UXWMKhLOwVKb728IUtQPXxfYU+usdybtUrK/8uGE8CQMvrhOpwvzDBwj0QhSL7MQc7vIsISBG8VQ8+IDQxpfQA==}
    engines: {node: '>=0.10.0'}

  source-map@0.6.1:
    resolution: {integrity: sha512-UjgapumWlbMhkBgzT7Ykc5YXUT46F0iKu8SGXq0bcwP5dz/h0Plj6enJqjz1Zbq2l5WaqYnrVbwWOWMyF3F47g==}
    engines: {node: '>=0.10.0'}

  spawn-error-forwarder@1.0.0:
    resolution: {integrity: sha512-gRjMgK5uFjbCvdibeGJuy3I5OYz6VLoVdsOJdA6wV0WlfQVLFueoqMxwwYD9RODdgb6oUIvlRlsyFSiQkMKu0g==}

  spdx-correct@3.2.0:
    resolution: {integrity: sha512-kN9dJbvnySHULIluDHy32WHRUu3Og7B9sbY7tsFLctQkIqnMh3hErYgdMjTYuqmcXX+lK5T1lnUt3G7zNswmZA==}

  spdx-exceptions@2.5.0:
    resolution: {integrity: sha512-PiU42r+xO4UbUS1buo3LPJkjlO7430Xn5SVAhdpzzsPHsjbYVflnnFdATgabnLude+Cqu25p6N+g2lw/PFsa4w==}

  spdx-expression-parse@3.0.1:
    resolution: {integrity: sha512-cbqHunsQWnJNE6KhVSMsMeH5H/L9EpymbzqTQ3uLwNCLZ1Q481oWaofqH7nO6V07xlXwY6PhQdQ2IedWx/ZK4Q==}

  spdx-license-ids@3.0.22:
    resolution: {integrity: sha512-4PRT4nh1EImPbt2jASOKHX7PB7I+e4IWNLvkKFDxNhJlfjbYlleYQh285Z/3mPTHSAK/AvdMmw5BNNuYH8ShgQ==}

  split2@1.0.0:
    resolution: {integrity: sha512-NKywug4u4pX/AZBB1FCPzZ6/7O+Xhz1qMVbzTvvKvikjO99oPN87SkK08mEY9P63/5lWjK+wgOOgApnTg5r6qg==}

  split2@4.2.0:
    resolution: {integrity: sha512-UcjcJOWknrNkF6PLX83qcHM6KHgVKNkV62Y8a5uYDVv9ydGQVwAHMKqHdJje1VTWpljG0WYpCDhrCdAOYH4TWg==}
    engines: {node: '>= 10.x'}

  stable-hash-x@0.2.0:
    resolution: {integrity: sha512-o3yWv49B/o4QZk5ZcsALc6t0+eCelPc44zZsLtCQnZPDwFpDYSWcDnrv2TtMmMbQ7uKo3J0HTURCqckw23czNQ==}
    engines: {node: '>=12.0.0'}

  stackback@0.0.2:
    resolution: {integrity: sha512-1XMJE5fQo1jGH6Y/7ebnwPOBEkIEnT4QF32d5R1+VXdXveM0IBMJt8zfaxX1P3QhVwrYe+576+jkANtSS2mBbw==}

  std-env@3.9.0:
    resolution: {integrity: sha512-UGvjygr6F6tpH7o2qyqR6QYpwraIjKSdtzyBdyytFOHmPZY917kwdwLG0RbOjWOnKmnm3PeHjaoLLMie7kPLQw==}

  stop-iteration-iterator@1.1.0:
    resolution: {integrity: sha512-eLoXW/DHyl62zxY4SCaIgnRhuMr6ri4juEYARS8E6sCEqzKpOiE521Ucofdx+KnDZl5xmvGYaaKCk5FEOxJCoQ==}
    engines: {node: '>= 0.4'}

  stream-combiner2@1.1.1:
    resolution: {integrity: sha512-3PnJbYgS56AeWgtKF5jtJRT6uFJe56Z0Hc5Ngg/6sI6rIt8iiMBTa9cvdyFfpMQjaVHr8dusbNeFGIIonxOvKw==}

  string-argv@0.3.2:
    resolution: {integrity: sha512-aqD2Q0144Z+/RqG52NeHEkZauTAUWJO8c6yTftGJKO3Tja5tUgIfmIl6kExvhtxSDP7fXB6DvzkfMpCd/F3G+Q==}
    engines: {node: '>=0.6.19'}

  string-width@4.2.3:
    resolution: {integrity: sha512-wKyQRQpjJ0sIp62ErSZdGsjMJWsap5oRNihHhu6G7JVO/9jIB6UyevL+tXuOqrng8j/cxKTWyWUwvSTriiZz/g==}
    engines: {node: '>=8'}

  string-width@7.2.0:
    resolution: {integrity: sha512-tsaTIkKW9b4N+AEj+SVA+WhJzV7/zMhcSu78mLKWSk7cXMOSHsBKFWUs0fWwq8QyK3MgJBQRX6Gbi4kYbdvGkQ==}
    engines: {node: '>=18'}

  string-width@8.1.0:
    resolution: {integrity: sha512-Kxl3KJGb/gxkaUMOjRsQ8IrXiGW75O4E3RPjFIINOVH8AMl2SQ/yWdTzWwF3FevIX9LcMAjJW+GRwAlAbTSXdg==}
    engines: {node: '>=20'}

  string.prototype.trim@1.2.10:
    resolution: {integrity: sha512-Rs66F0P/1kedk5lyYyH9uBzuiI/kNRmwJAR9quK6VOtIpZ2G+hMZd+HQbbv25MgCA6gEffoMZYxlTod4WcdrKA==}
    engines: {node: '>= 0.4'}

  string.prototype.trimend@1.0.9:
    resolution: {integrity: sha512-G7Ok5C6E/j4SGfyLCloXTrngQIQU3PWtXGst3yM7Bea9FRURf1S42ZHlZZtsNque2FN2PoUhfZXYLNWwEr4dLQ==}
    engines: {node: '>= 0.4'}

  string.prototype.trimstart@1.0.8:
    resolution: {integrity: sha512-UXSH262CSZY1tfu3G3Secr6uGLCFVPMhIqHjlgCUtCCcgihYc/xKs9djMTMUOb2j1mVSeU8EU6NWc/iQKU6Gfg==}
    engines: {node: '>= 0.4'}

  string_decoder@1.1.1:
    resolution: {integrity: sha512-n/ShnvDi6FHbbVfviro+WojiFzv+s8MPMHBczVePfUpDJLwoLT0ht1l4YwBCbi8pJAveEEdnkHyPyTP/mzRfwg==}

  strip-ansi@6.0.1:
    resolution: {integrity: sha512-Y38VPSHcqkFrCpFnQ9vuSXmquuv5oXOKpGeT6aGrr3o3Gc9AlVa6JBfUSOCnbxGGZF+/0ooI7KrPuUSztUdU5A==}
    engines: {node: '>=8'}

  strip-ansi@7.1.2:
    resolution: {integrity: sha512-gmBGslpoQJtgnMAvOVqGZpEz9dyoKTCzy2nfz/n8aIFhN/jCE/rCmcxabB6jOOHV+0WNnylOxaxBQPSvcWklhA==}
    engines: {node: '>=12'}

  strip-bom@3.0.0:
    resolution: {integrity: sha512-vavAMRXOgBVNF6nyEEmL3DBK19iRpDcoIwW+swQ+CbGiu7lju6t+JklA1MHweoWtadgt4ISVUsXLyDq34ddcwA==}
    engines: {node: '>=4'}

  strip-final-newline@2.0.0:
    resolution: {integrity: sha512-BrpvfNAE3dcvq7ll3xVumzjKjZQ5tI1sEUIKr3Uoks0XUl45St3FlatVqef9prk4jRDzhW6WZg+3bk93y6pLjA==}
    engines: {node: '>=6'}

  strip-final-newline@3.0.0:
    resolution: {integrity: sha512-dOESqjYr96iWYylGObzd39EuNTa5VJxyvVAEm5Jnh7KGo75V43Hk1odPQkNDyXNmUR6k+gEiDVXnjB8HJ3crXw==}
    engines: {node: '>=12'}

  strip-final-newline@4.0.0:
    resolution: {integrity: sha512-aulFJcD6YK8V1G7iRB5tigAP4TsHBZZrOV8pjV++zdUwmeV8uzbY7yn6h9MswN62adStNZFuCIx4haBnRuMDaw==}
    engines: {node: '>=18'}

  strip-json-comments@2.0.1:
    resolution: {integrity: sha512-4gB8na07fecVVkOI6Rs4e7T6NOTki5EmL7TUduTs6bu3EdnSycntVJ4re8kgZA+wx9IueI2Y11bfbgwtzuE0KQ==}
    engines: {node: '>=0.10.0'}

  strip-json-comments@3.1.1:
    resolution: {integrity: sha512-6fPc+R4ihwqP6N/aIv2f1gMH8lOVtWQHoqC4yK6oSDVVocumAsfCqjkXnqiYMhmMwS/mEHLp7Vehlt3ql6lEig==}
    engines: {node: '>=8'}

  strip-json-comments@5.0.3:
    resolution: {integrity: sha512-1tB5mhVo7U+ETBKNf92xT4hrQa3pm0MZ0PQvuDnWgAAGHDsfp4lPSpiS6psrSiet87wyGPh9ft6wmhOMQ0hDiw==}
    engines: {node: '>=14.16'}

  strip-literal@3.0.0:
    resolution: {integrity: sha512-TcccoMhJOM3OebGhSBEmp3UZ2SfDMZUEBdRA/9ynfLi8yYajyWX3JiXArcJt4Umh4vISpspkQIY8ZZoCqjbviA==}

  super-regex@1.0.0:
    resolution: {integrity: sha512-CY8u7DtbvucKuquCmOFEKhr9Besln7n9uN8eFbwcoGYWXOMW07u2o8njWaiXt11ylS3qoGF55pILjRmPlbodyg==}
    engines: {node: '>=18'}

  supports-color@5.5.0:
    resolution: {integrity: sha512-QjVjwdXIt408MIiAqCX4oUKsgU2EqAGzs2Ppkm4aQYbjm+ZEWEcW4SfFNTr4uMNZma0ey4f5lgLrkB0aX0QMow==}
    engines: {node: '>=4'}

  supports-color@7.2.0:
    resolution: {integrity: sha512-qpCAvRl9stuOHveKsn7HncJRvv501qIacKzQlO/+Lwxc9+0q2wLyv4Dfvt80/DPn2pqOBsJdDiogXGR9+OvwRw==}
    engines: {node: '>=8'}

  supports-hyperlinks@3.2.0:
    resolution: {integrity: sha512-zFObLMyZeEwzAoKCyu1B91U79K2t7ApXuQfo8OuxwXLDgcKxuwM+YvcbIhm6QWqz7mHUH1TVytR1PwVVjEuMig==}
    engines: {node: '>=14.18'}

  supports-preserve-symlinks-flag@1.0.0:
    resolution: {integrity: sha512-ot0WnXS9fgdkgIcePe6RHNk1WA8+muPa6cSjeR3V8K27q9BB1rTE3R1p7Hv0z1ZyAc8s6Vvv8DIyWf681MAt0w==}
    engines: {node: '>= 0.4'}

  temp-dir@3.0.0:
    resolution: {integrity: sha512-nHc6S/bwIilKHNRgK/3jlhDoIHcp45YgyiwcAk46Tr0LfEqGBVpmiAyuiuxeVE44m3mXnEeVhaipLOEWmH+Njw==}
    engines: {node: '>=14.16'}

  tempfile@5.0.0:
    resolution: {integrity: sha512-bX655WZI/F7EoTDw9JvQURqAXiPHi8o8+yFxPF2lWYyz1aHnmMRuXWqL6YB6GmeO0o4DIYWHLgGNi/X64T+X4Q==}
    engines: {node: '>=14.18'}

  tempy@3.1.0:
    resolution: {integrity: sha512-7jDLIdD2Zp0bDe5r3D2qtkd1QOCacylBuL7oa4udvN6v2pqr4+LcCr67C8DR1zkpaZ8XosF5m1yQSabKAW6f2g==}
    engines: {node: '>=14.16'}

  test-exclude@7.0.1:
    resolution: {integrity: sha512-pFYqmTw68LXVjeWJMST4+borgQP2AyMNbg1BpZh9LbyhUeNkeaPF9gzfPGUAnSMV3qPYdWUwDIjjCLiSDOl7vg==}
    engines: {node: '>=18'}

  text-extensions@2.4.0:
    resolution: {integrity: sha512-te/NtwBwfiNRLf9Ijqx3T0nlqZiQ2XrrtBvu+cLL8ZRrGkO0NHTug8MYFKyoSrv/sHTaSKfilUkizV6XhxMJ3g==}
    engines: {node: '>=8'}

  thenify-all@1.6.0:
    resolution: {integrity: sha512-RNxQH/qI8/t3thXJDwcstUO4zeqo64+Uy/+sNVRBx4Xn2OX+OZ9oP+iJnNFqplFra2ZUVeKCSa2oVWi3T4uVmA==}
    engines: {node: '>=0.8'}

  thenify@3.3.1:
    resolution: {integrity: sha512-RVZSIV5IG10Hk3enotrhvz0T9em6cyHBLkH/YAZuKqd8hRkKhSfCGIcP2KUY0EPxndzANBmNllzWPwak+bheSw==}

  thread-stream@3.1.0:
    resolution: {integrity: sha512-OqyPZ9u96VohAyMfJykzmivOrY2wfMSf3C5TtFJVgN+Hm6aj+voFhlK+kZEIv2FBh1X6Xp3DlnCOfEQ3B2J86A==}

  through2@2.0.5:
    resolution: {integrity: sha512-/mrRod8xqpA+IHSLyGCQ2s8SPHiCDEeQJSep1jqLYeEUClOFG2Qsh+4FU6G9VeqpZnGW/Su8LQGc4YKni5rYSQ==}

  through@2.3.8:
    resolution: {integrity: sha512-w89qg7PI8wAdvX60bMDP+bFoD5Dvhm9oLheFp5O4a2QF0cSBGsBX4qZmadPMvVqlLJBBci+WqGGOAPvcDeNSVg==}

  time-span@5.1.0:
    resolution: {integrity: sha512-75voc/9G4rDIJleOo4jPvN4/YC4GRZrY8yy1uU4lwrB3XEQbWve8zXoO5No4eFrGcTAMYyoY67p8jRQdtA1HbA==}
    engines: {node: '>=12'}

  tinybench@2.9.0:
    resolution: {integrity: sha512-0+DUvqWMValLmha6lr4kD8iAMK1HzV0/aKnCtWb9v9641TnP/MFb7Pc2bxoxQjTXAErryXVgUOfv2YqNllqGeg==}

  tinyexec@0.3.2:
    resolution: {integrity: sha512-KQQR9yN7R5+OSwaK0XQoj22pwHoTlgYqmUscPYoknOoWCWfj/5/ABTMRi69FrKU5ffPVh5QcFikpWJI/P1ocHA==}

  tinyexec@1.0.1:
    resolution: {integrity: sha512-5uC6DDlmeqiOwCPmK9jMSdOuZTh8bU39Ys6yidB+UTt5hfZUPGAypSgFRiEp+jbi9qH40BLDvy85jIU88wKSqw==}

  tinyglobby@0.2.15:
    resolution: {integrity: sha512-j2Zq4NyQYG5XMST4cbs02Ak8iJUdxRM0XI5QyxXuZOzKOINmWurp3smXu3y5wDcJrptwpSjgXHzIQxR0omXljQ==}
    engines: {node: '>=12.0.0'}

  tinypool@1.1.1:
    resolution: {integrity: sha512-Zba82s87IFq9A9XmjiX5uZA/ARWDrB03OHlq+Vw1fSdt0I+4/Kutwy8BP4Y/y/aORMo61FQ0vIb5j44vSo5Pkg==}
    engines: {node: ^18.0.0 || >=20.0.0}

  tinyrainbow@2.0.0:
    resolution: {integrity: sha512-op4nsTR47R6p0vMUUoYl/a+ljLFVtlfaXkLQmqfLR1qHma1h/ysYk4hEXZ880bf2CYgTskvTa/e196Vd5dDQXw==}
    engines: {node: '>=14.0.0'}

  tinyspy@4.0.4:
    resolution: {integrity: sha512-azl+t0z7pw/z958Gy9svOTuzqIk6xq+NSheJzn5MMWtWTFywIacg2wUlzKFGtt3cthx0r2SxMK0yzJOR0IES7Q==}
    engines: {node: '>=14.0.0'}

  to-regex-range@5.0.1:
    resolution: {integrity: sha512-65P7iz6X5yEr1cwcgvQxbbIw7Uk3gOy5dIdtZ4rDveLqhrdJP+Li/Hx6tyK0NEb+2GCyneCMJiGqrADCSNk8sQ==}
    engines: {node: '>=8.0'}

  traverse@0.6.8:
    resolution: {integrity: sha512-aXJDbk6SnumuaZSANd21XAo15ucCDE38H4fkqiGsc3MhCK+wOlZvLP9cB/TvpHT0mOyWgC4Z8EwRlzqYSUzdsA==}
    engines: {node: '>= 0.4'}

  ts-api-utils@2.1.0:
    resolution: {integrity: sha512-CUgTZL1irw8u29bzrOD/nH85jqyc74D6SshFgujOIA7osm2Rz7dYH77agkx7H4FBNxDq7Cjf+IjaX/8zwFW+ZQ==}
    engines: {node: '>=18.12'}
    peerDependencies:
      typescript: '>=4.8.4'

  ts-node@10.9.2:
    resolution: {integrity: sha512-f0FFpIdcHgn8zcPSbf1dRevwt047YMnaiJM3u2w2RewrB+fob/zePZcrOyQoLMMO7aBIddLcQIEK5dYjkLnGrQ==}
    hasBin: true
    peerDependencies:
      '@swc/core': '>=1.2.50'
      '@swc/wasm': '>=1.2.50'
      '@types/node': '*'
      typescript: '>=2.7'
    peerDependenciesMeta:
      '@swc/core':
        optional: true
      '@swc/wasm':
        optional: true

  tsconfig-paths@3.15.0:
    resolution: {integrity: sha512-2Ac2RgzDe/cn48GvOe3M+o82pEFewD3UPbyoUHHdKasHwJKjds4fLXWf/Ux5kATBKN20oaFGu+jbElp1pos0mg==}

  tslib@2.8.1:
    resolution: {integrity: sha512-oJFu94HQb+KVduSUQL7wnpmqnfmLsOA/nAh6b6EH0wCEoK0/mPeXU6c3wKDV83MkOuHPRHtSXKKU99IBazS/2w==}

  tsx@4.20.6:
    resolution: {integrity: sha512-ytQKuwgmrrkDTFP4LjR0ToE2nqgy886GpvRSpU0JAnrdBYppuY5rLkRUYPU1yCryb24SsKBTL/hlDQAEFVwtZg==}
    engines: {node: '>=18.0.0'}
    hasBin: true

  type-check@0.4.0:
    resolution: {integrity: sha512-XleUoc9uwGXqjWwXaUTZAmzMcFZ5858QA2vvx1Ur5xIcixXIP+8LnFDgRplU30us6teqdlskFfu+ae4K79Ooew==}
    engines: {node: '>= 0.8.0'}

  type-fest@1.4.0:
    resolution: {integrity: sha512-yGSza74xk0UG8k+pLh5oeoYirvIiWo5t0/o3zHHAO2tRDiZcxWP7fywNlXhqb6/r6sWvwi+RsyQMWhVLe4BVuA==}
    engines: {node: '>=10'}

  type-fest@2.19.0:
    resolution: {integrity: sha512-RAH822pAdBgcNMAfWnCBU3CFZcfZ/i1eZjwFU/dsLKumyuuP3niueg2UAukXYF0E2AAoc82ZSSf9J0WQBinzHA==}
    engines: {node: '>=12.20'}

  type-fest@4.41.0:
    resolution: {integrity: sha512-TeTSQ6H5YHvpqVwBRcnLDCBnDOHWYu7IvGbHT6N8AOymcr9PJGjc1GTtiWZTYg0NCgYwvnYWEkVChQAr9bjfwA==}
    engines: {node: '>=16'}

  typed-array-buffer@1.0.3:
    resolution: {integrity: sha512-nAYYwfY3qnzX30IkA6AQZjVbtK6duGontcQm1WSG1MD94YLqK0515GNApXkoxKOWMusVssAHWLh9SeaoefYFGw==}
    engines: {node: '>= 0.4'}

  typed-array-byte-length@1.0.3:
    resolution: {integrity: sha512-BaXgOuIxz8n8pIq3e7Atg/7s+DpiYrxn4vdot3w9KbnBhcRQq6o3xemQdIfynqSeXeDrF32x+WvfzmOjPiY9lg==}
    engines: {node: '>= 0.4'}

  typed-array-byte-offset@1.0.4:
    resolution: {integrity: sha512-bTlAFB/FBYMcuX81gbL4OcpH5PmlFHqlCCpAl8AlEzMz5k53oNDvN8p1PNOWLEmI2x4orp3raOFB51tv9X+MFQ==}
    engines: {node: '>= 0.4'}

  typed-array-length@1.0.7:
    resolution: {integrity: sha512-3KS2b+kL7fsuk/eJZ7EQdnEmQoaho/r6KUef7hxvltNA5DR8NAUM+8wJMbJyZ4G9/7i3v5zPBIMN5aybAh2/Jg==}
    engines: {node: '>= 0.4'}

  typescript@5.9.3:
    resolution: {integrity: sha512-jl1vZzPDinLr9eUt3J/t7V6FgNEw9QjvBPdysz9KfQDD41fQrC2Y4vKQdiaUpFT4bXlb1RHhLpp8wtm6M5TgSw==}
    engines: {node: '>=14.17'}
    hasBin: true

  uc.micro@2.1.0:
    resolution: {integrity: sha512-ARDJmphmdvUk6Glw7y9DQ2bFkKBHwQHLi2lsaH6PPmz/Ka9sFOBsBluozhDltWmnv9u/cF6Rt87znRTPV+yp/A==}

  uglify-js@3.19.3:
    resolution: {integrity: sha512-v3Xu+yuwBXisp6QYTcH4UbH+xYJXqnq2m/LtQVWKWzYc1iehYnLixoQDN9FH6/j9/oybfd6W9Ghwkl8+UMKTKQ==}
    engines: {node: '>=0.8.0'}
    hasBin: true

  unbox-primitive@1.1.0:
    resolution: {integrity: sha512-nWJ91DjeOkej/TA8pXQ3myruKpKEYgqvpw9lz4OPHj/NWFNluYrjbz9j01CJ8yKQd2g4jFoOkINCTW2I5LEEyw==}
    engines: {node: '>= 0.4'}

  undici-types@6.21.0:
    resolution: {integrity: sha512-iwDZqg0QAGrg9Rav5H4n0M64c3mkR59cJ6wQp+7C4nI0gsmExaedaYLNO44eT4AtBBwjbTiGPMlt2Md0T9H9JQ==}

  undici-types@7.16.0:
    resolution: {integrity: sha512-Zz+aZWSj8LE6zoxD+xrjh4VfkIG8Ya6LvYkZqtUQGJPZjYl53ypCaUwWqo7eI0x66KBGeRo+mlBEkMSeSZ38Nw==}

  unicode-emoji-modifier-base@1.0.0:
    resolution: {integrity: sha512-yLSH4py7oFH3oG/9K+XWrz1pSi3dfUrWEnInbxMfArOfc1+33BlGPQtLsOYwvdMy11AwUBetYuaRxSPqgkq+8g==}
    engines: {node: '>=4'}

  unicorn-magic@0.1.0:
    resolution: {integrity: sha512-lRfVq8fE8gz6QMBuDM6a+LO3IAzTi05H6gCVaUpir2E1Rwpo4ZUog45KpNXKC/Mn3Yb9UDuHumeFTo9iV/D9FQ==}
    engines: {node: '>=18'}

  unicorn-magic@0.3.0:
    resolution: {integrity: sha512-+QBBXBCvifc56fsbuxZQ6Sic3wqqc3WWaqxs58gvJrcOuN83HGTCwz3oS5phzU9LthRNE9VrJCFCLUgHeeFnfA==}
    engines: {node: '>=18'}

  unique-string@3.0.0:
    resolution: {integrity: sha512-VGXBUVwxKMBUznyffQweQABPRRW1vHZAbadFZud4pLFAqRGvv/96vafgjWFqzourzr8YonlQiPgH0YCJfawoGQ==}
    engines: {node: '>=12'}

  universal-user-agent@7.0.3:
    resolution: {integrity: sha512-TmnEAEAsBJVZM/AADELsK76llnwcf9vMKuPz8JflO1frO8Lchitr0fNaN9d+Ap0BjKtqWqd/J17qeDnXh8CL2A==}

  universalify@2.0.1:
    resolution: {integrity: sha512-gptHNQghINnc/vTGIk0SOFGFNXw7JVrlRUtConJRlvaw6DuX0wO5Jeko9sWrMBhh+PsYAZ7oXAiOnf/UKogyiw==}
    engines: {node: '>= 10.0.0'}

  unrs-resolver@1.11.1:
    resolution: {integrity: sha512-bSjt9pjaEBnNiGgc9rUiHGKv5l4/TGzDmYw3RhnkJGtLhbnnA/5qJj7x3dNDCRx/PJxu774LlH8lCOlB4hEfKg==}

  uri-js@4.4.1:
    resolution: {integrity: sha512-7rKUyy33Q1yc98pQ1DAmLtwX109F7TIfWlW1Ydo8Wl1ii1SeHieeh0HHfPeL2fMXK6z0s8ecKs9frCuLJvndBg==}

  url-join@5.0.0:
    resolution: {integrity: sha512-n2huDr9h9yzd6exQVnH/jU5mr+Pfx08LRXXZhkLLetAMESRj+anQsTAh940iMrIetKAmry9coFuZQ2jY8/p3WA==}
    engines: {node: ^12.20.0 || ^14.13.1 || >=16.0.0}

  util-deprecate@1.0.2:
    resolution: {integrity: sha512-EPD5q1uXyFxJpCrLnCc1nHnq3gOa6DZBocAIiI2TaSCA7VCJ1UJDMagCzIkXNsUYfD1daK//LTEQ8xiIbrHtcw==}

  v8-compile-cache-lib@3.0.1:
    resolution: {integrity: sha512-wa7YjyUGfNZngI/vtK0UHAN+lgDCxBPCylVXGp0zu59Fz5aiGtNXaq3DhIov063MorB+VfufLh3JlF2KdTK3xg==}

  validate-npm-package-license@3.0.4:
    resolution: {integrity: sha512-DpKm2Ui/xN7/HQKCtpZxoRWBhZ9Z0kqtygG8XCgNQ8ZlDnxuQmWhj566j8fN4Cu3/JmbhsDo7fcAJq4s9h27Ew==}

  vite-node@3.2.4:
    resolution: {integrity: sha512-EbKSKh+bh1E1IFxeO0pg1n4dvoOTt0UDiXMd/qn++r98+jPO1xtJilvXldeuQ8giIB5IkpjCgMleHMNEsGH6pg==}
    engines: {node: ^18.0.0 || ^20.0.0 || >=22.0.0}
    hasBin: true

  vite@7.1.7:
    resolution: {integrity: sha512-VbA8ScMvAISJNJVbRDTJdCwqQoAareR/wutevKanhR2/1EkoXVZVkkORaYm/tNVCjP/UDTKtcw3bAkwOUdedmA==}
    engines: {node: ^20.19.0 || >=22.12.0}
    hasBin: true
    peerDependencies:
      '@types/node': ^20.19.0 || >=22.12.0
      jiti: '>=1.21.0'
      less: ^4.0.0
      lightningcss: ^1.21.0
      sass: ^1.70.0
      sass-embedded: ^1.70.0
      stylus: '>=0.54.8'
      sugarss: ^5.0.0
      terser: ^5.16.0
      tsx: ^4.8.1
      yaml: ^2.4.2
    peerDependenciesMeta:
      '@types/node':
        optional: true
      jiti:
        optional: true
      less:
        optional: true
      lightningcss:
        optional: true
      sass:
        optional: true
      sass-embedded:
        optional: true
      stylus:
        optional: true
      sugarss:
        optional: true
      terser:
        optional: true
      tsx:
        optional: true
      yaml:
        optional: true

  vitest@3.2.4:
    resolution: {integrity: sha512-LUCP5ev3GURDysTWiP47wRRUpLKMOfPh+yKTx3kVIEiu5KOMeqzpnYNsKyOoVrULivR8tLcks4+lga33Whn90A==}
    engines: {node: ^18.0.0 || ^20.0.0 || >=22.0.0}
    hasBin: true
    peerDependencies:
      '@edge-runtime/vm': '*'
      '@types/debug': ^4.1.12
      '@types/node': ^18.0.0 || ^20.0.0 || >=22.0.0
      '@vitest/browser': 3.2.4
      '@vitest/ui': 3.2.4
      happy-dom: '*'
      jsdom: '*'
    peerDependenciesMeta:
      '@edge-runtime/vm':
        optional: true
      '@types/debug':
        optional: true
      '@types/node':
        optional: true
      '@vitest/browser':
        optional: true
      '@vitest/ui':
        optional: true
      happy-dom:
        optional: true
      jsdom:
        optional: true

  which-boxed-primitive@1.1.1:
    resolution: {integrity: sha512-TbX3mj8n0odCBFVlY8AxkqcHASw3L60jIuF8jFP78az3C2YhmGvqbHBpAjTRH2/xqYunrJ9g1jSyjCjpoWzIAA==}
    engines: {node: '>= 0.4'}

  which-builtin-type@1.2.1:
    resolution: {integrity: sha512-6iBczoX+kDQ7a3+YJBnh3T+KZRxM/iYNPXicqk66/Qfm1b93iu+yOImkg0zHbj5LNOcNv1TEADiZ0xa34B4q6Q==}
    engines: {node: '>= 0.4'}

  which-collection@1.0.2:
    resolution: {integrity: sha512-K4jVyjnBdgvc86Y6BkaLZEN933SwYOuBFkdmBu9ZfkcAbdVbpITnDmjvZ/aQjRXQrv5EPkTnD1s39GiiqbngCw==}
    engines: {node: '>= 0.4'}

  which-typed-array@1.1.19:
    resolution: {integrity: sha512-rEvr90Bck4WZt9HHFC4DJMsjvu7x+r6bImz0/BrbWb7A2djJ8hnZMrWnHo9F8ssv0OMErasDhftrfROTyqSDrw==}
    engines: {node: '>= 0.4'}

  which@2.0.2:
    resolution: {integrity: sha512-BLI3Tl1TW3Pvl70l3yq3Y64i+awpwXqsGBYWkkqMtnbXgrMD+yj7rhW0kuEDxzJaYXGjEW5ogapKNMEKNMjibA==}
    engines: {node: '>= 8'}
    hasBin: true

  why-is-node-running@2.3.0:
    resolution: {integrity: sha512-hUrmaWBdVDcxvYqnyh09zunKzROWjbZTiNy8dBEjkS7ehEDQibXJ7XvlmtbwuTclUiIyN+CyXQD4Vmko8fNm8w==}
    engines: {node: '>=8'}
    hasBin: true

  word-wrap@1.2.5:
    resolution: {integrity: sha512-BN22B5eaMMI9UMtjrGd5g5eCYPpCPDUy0FJXbYsaT5zYxjFOckS53SQDE3pWkVoWpHXVb3BrYcEN4Twa55B5cA==}
    engines: {node: '>=0.10.0'}

  wordwrap@1.0.0:
    resolution: {integrity: sha512-gvVzJFlPycKc5dZN4yPkP8w7Dc37BtP1yczEneOb4uq34pXZcvrtRTmWV8W+Ume+XCxKgbjM+nevkyFPMybd4Q==}

  wrap-ansi@7.0.0:
    resolution: {integrity: sha512-YVGIj2kamLSTxw6NsZjoBxfSwsn0ycdesmc4p+Q21c5zPuZ1pl+NfxVdxPtdHvmNVOQ6XSYG4AUtyt/Fi7D16Q==}
    engines: {node: '>=10'}

  wrap-ansi@9.0.2:
    resolution: {integrity: sha512-42AtmgqjV+X1VpdOfyTGOYRi0/zsoLqtXQckTmqTeybT+BDIbM/Guxo7x3pE2vtpr1ok6xRqM9OpBe+Jyoqyww==}
    engines: {node: '>=18'}

  wrappy@1.0.2:
    resolution: {integrity: sha512-l4Sp/DRseor9wL6EvV2+TuQn63dMkPjZ/sp9XkghTEbV9KlPS1xUsZ3u7/IQO4wxtcFB4bgpQPRcR3QCvezPcQ==}

  xtend@4.0.2:
    resolution: {integrity: sha512-LKYU1iAXJXUgAXn9URjiu+MWhyUXHsvfp7mcuYm9dSUKK0/CjtrUwFAxD82/mCWbtLsGjFIad0wIsod4zrTAEQ==}
    engines: {node: '>=0.4'}

  y18n@5.0.8:
    resolution: {integrity: sha512-0pfFzegeDWJHJIAmTLRP2DwHjdF5s7jo9tuztdQxAhINCdvS+3nGINqPd00AphqJR/0LhANUS6/+7SCb98YOfA==}
    engines: {node: '>=10'}

  yaml@2.8.1:
    resolution: {integrity: sha512-lcYcMxX2PO9XMGvAJkJ3OsNMw+/7FKes7/hgerGUYWIoWu5j/+YQqcZr5JnPZWzOsEBgMbSbiSTn/dv/69Mkpw==}
    engines: {node: '>= 14.6'}
    hasBin: true

  yargs-parser@20.2.9:
    resolution: {integrity: sha512-y11nGElTIV+CT3Zv9t7VKl+Q3hTQoT9a1Qzezhhl6Rp21gJ/IVTW7Z3y9EWXhuUBC2Shnf+DX0antecpAwSP8w==}
    engines: {node: '>=10'}

  yargs-parser@21.1.1:
    resolution: {integrity: sha512-tVpsJW7DdjecAiFpbIB1e3qxIQsE6NoPc5/eTdrbbIC4h0LVsWhnoa3g+m2HclBIujHzsxZ4VJVA+GUuc2/LBw==}
    engines: {node: '>=12'}

  yargs@16.2.0:
    resolution: {integrity: sha512-D1mvvtDG0L5ft/jGWkLpG1+m0eQxOfaBvTNELraWj22wSVUMWxZUvYgJYcKh6jGGIkJFhH4IZPQhR4TKpc8mBw==}
    engines: {node: '>=10'}

  yargs@17.7.2:
    resolution: {integrity: sha512-7dSzzRQ++CKnNI/krKnYRV7JKKPUXMEh61soaHKg9mrWEhzFWhFnxPxGl+69cD1Ou63C13NUPCnmIcrvqCuM6w==}
    engines: {node: '>=12'}

  yn@3.1.1:
    resolution: {integrity: sha512-Ux4ygGWsu2c7isFWe8Yu1YluJmqVhxqK2cLXNQA5AcC3QfbGNpM7fu0Y8b/z16pXLnFxZYvWhd3fhBY9DLmC6Q==}
    engines: {node: '>=6'}

  yocto-queue@0.1.0:
    resolution: {integrity: sha512-rVksvsnNCdJ/ohGc6xgPwyN8eheCxsiLM8mxuE/t/mOVqJewPuO1miLpTHQiRgTKCLexL4MeAFVagts7HmNZ2Q==}
    engines: {node: '>=10'}

  yocto-queue@1.2.1:
    resolution: {integrity: sha512-AyeEbWOu/TAXdxlV9wmGcR0+yh2j3vYPGOECcIj2S7MkrLyC7ne+oye2BKTItt0ii2PHk4cDy+95+LshzbXnGg==}
    engines: {node: '>=12.20'}

  yoctocolors@2.1.2:
    resolution: {integrity: sha512-CzhO+pFNo8ajLM2d2IW/R93ipy99LWjtwblvC1RsoSUMZgyLbYFr221TnSNT7GjGdYui6P459mw9JH/g/zW2ug==}
    engines: {node: '>=18'}

snapshots:

  '@ampproject/remapping@2.3.0':
    dependencies:
      '@jridgewell/gen-mapping': 0.3.13
      '@jridgewell/trace-mapping': 0.3.31

  '@babel/code-frame@7.27.1':
    dependencies:
      '@babel/helper-validator-identifier': 7.27.1
      js-tokens: 4.0.0
      picocolors: 1.1.1

  '@babel/helper-string-parser@7.27.1': {}

  '@babel/helper-validator-identifier@7.27.1': {}

  '@babel/parser@7.28.4':
    dependencies:
      '@babel/types': 7.28.4

  '@babel/types@7.28.4':
    dependencies:
      '@babel/helper-string-parser': 7.27.1
      '@babel/helper-validator-identifier': 7.27.1

  '@bcoe/v8-coverage@1.0.2': {}

  '@colors/colors@1.5.0':
    optional: true

  '@commitlint/cli@20.1.0(@types/node@24.10.1)(typescript@5.9.3)':
    dependencies:
      '@commitlint/format': 20.0.0
      '@commitlint/lint': 20.0.0
      '@commitlint/load': 20.1.0(@types/node@24.10.1)(typescript@5.9.3)
      '@commitlint/read': 20.0.0
      '@commitlint/types': 20.0.0
      tinyexec: 1.0.1
      yargs: 17.7.2
    transitivePeerDependencies:
      - '@types/node'
      - typescript

  '@commitlint/config-conventional@20.0.0':
    dependencies:
      '@commitlint/types': 20.0.0
      conventional-changelog-conventionalcommits: 7.0.2

  '@commitlint/config-validator@20.0.0':
    dependencies:
      '@commitlint/types': 20.0.0
      ajv: 8.17.1

  '@commitlint/ensure@20.0.0':
    dependencies:
      '@commitlint/types': 20.0.0
      lodash.camelcase: 4.3.0
      lodash.kebabcase: 4.1.1
      lodash.snakecase: 4.1.1
      lodash.startcase: 4.4.0
      lodash.upperfirst: 4.3.1

  '@commitlint/execute-rule@20.0.0': {}

  '@commitlint/format@20.0.0':
    dependencies:
      '@commitlint/types': 20.0.0
      chalk: 5.6.2

  '@commitlint/is-ignored@20.0.0':
    dependencies:
      '@commitlint/types': 20.0.0
      semver: 7.7.3

  '@commitlint/lint@20.0.0':
    dependencies:
      '@commitlint/is-ignored': 20.0.0
      '@commitlint/parse': 20.0.0
      '@commitlint/rules': 20.0.0
      '@commitlint/types': 20.0.0

  '@commitlint/load@20.1.0(@types/node@24.10.1)(typescript@5.9.3)':
    dependencies:
      '@commitlint/config-validator': 20.0.0
      '@commitlint/execute-rule': 20.0.0
      '@commitlint/resolve-extends': 20.1.0
      '@commitlint/types': 20.0.0
      chalk: 5.6.2
      cosmiconfig: 9.0.0(typescript@5.9.3)
      cosmiconfig-typescript-loader: 6.2.0(@types/node@24.10.1)(cosmiconfig@9.0.0(typescript@5.9.3))(typescript@5.9.3)
      lodash.isplainobject: 4.0.6
      lodash.merge: 4.6.2
      lodash.uniq: 4.5.0
    transitivePeerDependencies:
      - '@types/node'
      - typescript

  '@commitlint/message@20.0.0': {}

  '@commitlint/parse@20.0.0':
    dependencies:
      '@commitlint/types': 20.0.0
      conventional-changelog-angular: 7.0.0
      conventional-commits-parser: 5.0.0

  '@commitlint/read@20.0.0':
    dependencies:
      '@commitlint/top-level': 20.0.0
      '@commitlint/types': 20.0.0
      git-raw-commits: 4.0.0
      minimist: 1.2.8
      tinyexec: 1.0.1

  '@commitlint/resolve-extends@20.1.0':
    dependencies:
      '@commitlint/config-validator': 20.0.0
      '@commitlint/types': 20.0.0
      global-directory: 4.0.1
      import-meta-resolve: 4.2.0
      lodash.mergewith: 4.6.2
      resolve-from: 5.0.0

  '@commitlint/rules@20.0.0':
    dependencies:
      '@commitlint/ensure': 20.0.0
      '@commitlint/message': 20.0.0
      '@commitlint/to-lines': 20.0.0
      '@commitlint/types': 20.0.0

  '@commitlint/to-lines@20.0.0': {}

  '@commitlint/top-level@20.0.0':
    dependencies:
      find-up: 7.0.0

  '@commitlint/types@20.0.0':
    dependencies:
      '@types/conventional-commits-parser': 5.0.1
      chalk: 5.6.2

  '@conventional-changelog/git-client@2.5.1(conventional-commits-filter@5.0.0)(conventional-commits-parser@6.2.0)':
    dependencies:
      '@simple-libs/child-process-utils': 1.0.1
      '@simple-libs/stream-utils': 1.1.0
      semver: 7.7.3
    optionalDependencies:
      conventional-commits-filter: 5.0.0
      conventional-commits-parser: 6.2.0

  '@cspotcode/source-map-support@0.8.1':
    dependencies:
      '@jridgewell/trace-mapping': 0.3.9

  '@emnapi/core@1.5.0':
    dependencies:
      '@emnapi/wasi-threads': 1.1.0
      tslib: 2.8.1
    optional: true

  '@emnapi/runtime@1.5.0':
    dependencies:
      tslib: 2.8.1
    optional: true

  '@emnapi/wasi-threads@1.1.0':
    dependencies:
      tslib: 2.8.1
    optional: true

  '@esbuild/aix-ppc64@0.25.10':
    optional: true

  '@esbuild/android-arm64@0.25.10':
    optional: true

  '@esbuild/android-arm@0.25.10':
    optional: true

  '@esbuild/android-x64@0.25.10':
    optional: true

  '@esbuild/darwin-arm64@0.25.10':
    optional: true

  '@esbuild/darwin-x64@0.25.10':
    optional: true

  '@esbuild/freebsd-arm64@0.25.10':
    optional: true

  '@esbuild/freebsd-x64@0.25.10':
    optional: true

  '@esbuild/linux-arm64@0.25.10':
    optional: true

  '@esbuild/linux-arm@0.25.10':
    optional: true

  '@esbuild/linux-ia32@0.25.10':
    optional: true

  '@esbuild/linux-loong64@0.25.10':
    optional: true

  '@esbuild/linux-mips64el@0.25.10':
    optional: true

  '@esbuild/linux-ppc64@0.25.10':
    optional: true

  '@esbuild/linux-riscv64@0.25.10':
    optional: true

  '@esbuild/linux-s390x@0.25.10':
    optional: true

  '@esbuild/linux-x64@0.25.10':
    optional: true

  '@esbuild/netbsd-arm64@0.25.10':
    optional: true

  '@esbuild/netbsd-x64@0.25.10':
    optional: true

  '@esbuild/openbsd-arm64@0.25.10':
    optional: true

  '@esbuild/openbsd-x64@0.25.10':
    optional: true

  '@esbuild/openharmony-arm64@0.25.10':
    optional: true

  '@esbuild/sunos-x64@0.25.10':
    optional: true

  '@esbuild/win32-arm64@0.25.10':
    optional: true

  '@esbuild/win32-ia32@0.25.10':
    optional: true

  '@esbuild/win32-x64@0.25.10':
    optional: true

  '@eslint-community/eslint-utils@4.9.0(eslint@9.39.1(jiti@2.6.1))':
    dependencies:
      eslint: 9.39.1(jiti@2.6.1)
      eslint-visitor-keys: 3.4.3

  '@eslint-community/regexpp@4.12.1': {}

  '@eslint-community/regexpp@4.12.2': {}

  '@eslint/config-array@0.21.1':
    dependencies:
      '@eslint/object-schema': 2.1.7
      debug: 4.4.3
      minimatch: 3.1.2
    transitivePeerDependencies:
      - supports-color

  '@eslint/config-helpers@0.4.2':
    dependencies:
      '@eslint/core': 0.17.0

  '@eslint/core@0.17.0':
    dependencies:
      '@types/json-schema': 7.0.15

  '@eslint/eslintrc@3.3.1':
    dependencies:
      ajv: 6.12.6
      debug: 4.4.3
      espree: 10.4.0
      globals: 14.0.0
      ignore: 5.3.2
      import-fresh: 3.3.1
      js-yaml: 4.1.1
      minimatch: 3.1.2
      strip-json-comments: 3.1.1
    transitivePeerDependencies:
      - supports-color

  '@eslint/js@9.39.1': {}

  '@eslint/object-schema@2.1.7': {}

  '@eslint/plugin-kit@0.4.1':
    dependencies:
      '@eslint/core': 0.17.0
      levn: 0.4.1

  '@humanfs/core@0.19.1': {}

  '@humanfs/node@0.16.7':
    dependencies:
      '@humanfs/core': 0.19.1
      '@humanwhocodes/retry': 0.4.3

  '@humanwhocodes/module-importer@1.0.1': {}

  '@humanwhocodes/retry@0.4.3': {}

  '@hutson/parse-repository-url@5.0.0': {}

  '@isaacs/balanced-match@4.0.1': {}

  '@isaacs/brace-expansion@5.0.0':
    dependencies:
      '@isaacs/balanced-match': 4.0.1

  '@istanbuljs/schema@0.1.3': {}

  '@jridgewell/gen-mapping@0.3.13':
    dependencies:
      '@jridgewell/sourcemap-codec': 1.5.5
      '@jridgewell/trace-mapping': 0.3.31

  '@jridgewell/resolve-uri@3.1.2': {}

  '@jridgewell/sourcemap-codec@1.5.5': {}

  '@jridgewell/trace-mapping@0.3.31':
    dependencies:
      '@jridgewell/resolve-uri': 3.1.2
      '@jridgewell/sourcemap-codec': 1.5.5

  '@jridgewell/trace-mapping@0.3.9':
    dependencies:
      '@jridgewell/resolve-uri': 3.1.2
      '@jridgewell/sourcemap-codec': 1.5.5

  '@napi-rs/wasm-runtime@0.2.12':
    dependencies:
      '@emnapi/core': 1.5.0
      '@emnapi/runtime': 1.5.0
      '@tybys/wasm-util': 0.10.1
    optional: true

  '@nodelib/fs.scandir@2.1.5':
    dependencies:
      '@nodelib/fs.stat': 2.0.5
      run-parallel: 1.2.0

  '@nodelib/fs.stat@2.0.5': {}

  '@nodelib/fs.walk@1.2.8':
    dependencies:
      '@nodelib/fs.scandir': 2.1.5
      fastq: 1.19.1

  '@octokit/auth-token@6.0.0': {}

  '@octokit/core@7.0.4':
    dependencies:
      '@octokit/auth-token': 6.0.0
      '@octokit/graphql': 9.0.1
      '@octokit/request': 10.0.3
      '@octokit/request-error': 7.0.0
      '@octokit/types': 15.0.0
      before-after-hook: 4.0.0
      universal-user-agent: 7.0.3

  '@octokit/endpoint@11.0.0':
    dependencies:
      '@octokit/types': 14.1.0
      universal-user-agent: 7.0.3

  '@octokit/graphql@9.0.1':
    dependencies:
      '@octokit/request': 10.0.3
      '@octokit/types': 14.1.0
      universal-user-agent: 7.0.3

  '@octokit/openapi-types@25.1.0': {}

  '@octokit/openapi-types@26.0.0': {}

  '@octokit/plugin-paginate-rest@13.1.1(@octokit/core@7.0.4)':
    dependencies:
      '@octokit/core': 7.0.4
      '@octokit/types': 14.1.0

  '@octokit/plugin-retry@8.0.1(@octokit/core@7.0.4)':
    dependencies:
      '@octokit/core': 7.0.4
      '@octokit/request-error': 7.0.0
      '@octokit/types': 14.1.0
      bottleneck: 2.19.5

  '@octokit/plugin-throttling@11.0.1(@octokit/core@7.0.4)':
    dependencies:
      '@octokit/core': 7.0.4
      '@octokit/types': 14.1.0
      bottleneck: 2.19.5

  '@octokit/request-error@7.0.0':
    dependencies:
      '@octokit/types': 14.1.0

  '@octokit/request@10.0.3':
    dependencies:
      '@octokit/endpoint': 11.0.0
      '@octokit/request-error': 7.0.0
      '@octokit/types': 14.1.0
      fast-content-type-parse: 3.0.0
      universal-user-agent: 7.0.3

  '@octokit/types@14.1.0':
    dependencies:
      '@octokit/openapi-types': 25.1.0

  '@octokit/types@15.0.0':
    dependencies:
      '@octokit/openapi-types': 26.0.0

  '@pinojs/redact@0.4.0': {}

  '@pkgjs/parseargs@0.11.0':
    optional: true

  '@pnpm/config.env-replace@1.1.0': {}

  '@pnpm/network.ca-file@1.0.2':
    dependencies:
      graceful-fs: 4.2.10

  '@pnpm/npm-conf@2.3.1':
    dependencies:
      '@pnpm/config.env-replace': 1.1.0
      '@pnpm/network.ca-file': 1.0.2
      config-chain: 1.1.13

  '@rollup/rollup-android-arm-eabi@4.52.2':
    optional: true

  '@rollup/rollup-android-arm64@4.52.2':
    optional: true

  '@rollup/rollup-darwin-arm64@4.52.2':
    optional: true

  '@rollup/rollup-darwin-x64@4.52.2':
    optional: true

  '@rollup/rollup-freebsd-arm64@4.52.2':
    optional: true

  '@rollup/rollup-freebsd-x64@4.52.2':
    optional: true

  '@rollup/rollup-linux-arm-gnueabihf@4.52.2':
    optional: true

  '@rollup/rollup-linux-arm-musleabihf@4.52.2':
    optional: true

  '@rollup/rollup-linux-arm64-gnu@4.52.2':
    optional: true

  '@rollup/rollup-linux-arm64-musl@4.52.2':
    optional: true

  '@rollup/rollup-linux-loong64-gnu@4.52.2':
    optional: true

  '@rollup/rollup-linux-ppc64-gnu@4.52.2':
    optional: true

  '@rollup/rollup-linux-riscv64-gnu@4.52.2':
    optional: true

  '@rollup/rollup-linux-riscv64-musl@4.52.2':
    optional: true

  '@rollup/rollup-linux-s390x-gnu@4.52.2':
    optional: true

  '@rollup/rollup-linux-x64-gnu@4.52.2':
    optional: true

  '@rollup/rollup-linux-x64-musl@4.52.2':
    optional: true

  '@rollup/rollup-openharmony-arm64@4.52.2':
    optional: true

  '@rollup/rollup-win32-arm64-msvc@4.52.2':
    optional: true

  '@rollup/rollup-win32-ia32-msvc@4.52.2':
    optional: true

  '@rollup/rollup-win32-x64-gnu@4.52.2':
    optional: true

  '@rollup/rollup-win32-x64-msvc@4.52.2':
    optional: true

  '@rtsao/scc@1.1.0': {}

  '@sec-ant/readable-stream@0.4.1': {}

  '@semantic-release/changelog@6.0.3(semantic-release@24.2.9(typescript@5.9.3))':
    dependencies:
      '@semantic-release/error': 3.0.0
      aggregate-error: 3.1.0
      fs-extra: 11.3.2
      lodash: 4.17.21
      semantic-release: 24.2.9(typescript@5.9.3)

  '@semantic-release/commit-analyzer@13.0.1(semantic-release@24.2.9(typescript@5.9.3))':
    dependencies:
      conventional-changelog-angular: 8.0.0
      conventional-changelog-writer: 8.2.0
      conventional-commits-filter: 5.0.0
      conventional-commits-parser: 6.2.0
      debug: 4.4.3
      import-from-esm: 2.0.0
      lodash-es: 4.17.21
      micromatch: 4.0.8
      semantic-release: 24.2.9(typescript@5.9.3)
    transitivePeerDependencies:
      - supports-color

  '@semantic-release/error@3.0.0': {}

  '@semantic-release/error@4.0.0': {}

  '@semantic-release/exec@7.1.0(semantic-release@24.2.9(typescript@5.9.3))':
    dependencies:
      '@semantic-release/error': 4.0.0
      aggregate-error: 3.1.0
      debug: 4.4.3
      execa: 9.6.0
      lodash-es: 4.17.21
      parse-json: 8.3.0
      semantic-release: 24.2.9(typescript@5.9.3)
    transitivePeerDependencies:
      - supports-color

  '@semantic-release/git@10.0.1(semantic-release@24.2.9(typescript@5.9.3))':
    dependencies:
      '@semantic-release/error': 3.0.0
      aggregate-error: 3.1.0
      debug: 4.4.3
      dir-glob: 3.0.1
      execa: 5.1.1
      lodash: 4.17.21
      micromatch: 4.0.8
      p-reduce: 2.1.0
      semantic-release: 24.2.9(typescript@5.9.3)
    transitivePeerDependencies:
      - supports-color

  '@semantic-release/github@11.0.6(semantic-release@24.2.9(typescript@5.9.3))':
    dependencies:
      '@octokit/core': 7.0.4
      '@octokit/plugin-paginate-rest': 13.1.1(@octokit/core@7.0.4)
      '@octokit/plugin-retry': 8.0.1(@octokit/core@7.0.4)
      '@octokit/plugin-throttling': 11.0.1(@octokit/core@7.0.4)
      '@semantic-release/error': 4.0.0
      aggregate-error: 5.0.0
      debug: 4.4.3
      dir-glob: 3.0.1
      http-proxy-agent: 7.0.2
      https-proxy-agent: 7.0.6
      issue-parser: 7.0.1
      lodash-es: 4.17.21
      mime: 4.1.0
      p-filter: 4.1.0
      semantic-release: 24.2.9(typescript@5.9.3)
      tinyglobby: 0.2.15
      url-join: 5.0.0
    transitivePeerDependencies:
      - supports-color

  '@semantic-release/npm@12.0.2(semantic-release@24.2.9(typescript@5.9.3))':
    dependencies:
      '@semantic-release/error': 4.0.0
      aggregate-error: 5.0.0
      execa: 9.6.0
      fs-extra: 11.3.2
      lodash-es: 4.17.21
      nerf-dart: 1.0.0
      normalize-url: 8.1.0
      npm: 10.9.3
      rc: 1.2.8
      read-pkg: 9.0.1
      registry-auth-token: 5.1.0
      semantic-release: 24.2.9(typescript@5.9.3)
      semver: 7.7.2
      tempy: 3.1.0

  '@semantic-release/release-notes-generator@14.1.0(semantic-release@24.2.9(typescript@5.9.3))':
    dependencies:
      conventional-changelog-angular: 8.0.0
      conventional-changelog-writer: 8.2.0
      conventional-commits-filter: 5.0.0
      conventional-commits-parser: 6.2.0
      debug: 4.4.3
      get-stream: 7.0.1
      import-from-esm: 2.0.0
      into-stream: 7.0.0
      lodash-es: 4.17.21
      read-package-up: 11.0.0
      semantic-release: 24.2.9(typescript@5.9.3)
    transitivePeerDependencies:
      - supports-color

  '@simple-libs/child-process-utils@1.0.1':
    dependencies:
      '@simple-libs/stream-utils': 1.1.0
      '@types/node': 22.19.1

  '@simple-libs/stream-utils@1.1.0':
    dependencies:
      '@types/node': 22.19.1

  '@sindresorhus/is@4.6.0': {}

  '@sindresorhus/merge-streams@4.0.0': {}

  '@tsconfig/node10@1.0.11': {}

  '@tsconfig/node12@1.0.11': {}

  '@tsconfig/node14@1.0.3': {}

  '@tsconfig/node16@1.0.4': {}

  '@tybys/wasm-util@0.10.1':
    dependencies:
      tslib: 2.8.1
    optional: true

  '@types/chai@5.2.2':
    dependencies:
      '@types/deep-eql': 4.0.2

  '@types/conventional-commits-parser@5.0.1':
    dependencies:
      '@types/node': 24.10.1

  '@types/debug@4.1.12':
    dependencies:
      '@types/ms': 2.1.0

  '@types/deep-eql@4.0.2': {}

  '@types/estree@1.0.8': {}

  '@types/js-yaml@4.0.9': {}

  '@types/json-schema@7.0.15': {}

  '@types/json5@0.0.29': {}

  '@types/katex@0.16.7': {}

  '@types/ms@2.1.0': {}

  '@types/node@22.19.1':
    dependencies:
      undici-types: 6.21.0

  '@types/node@24.10.1':
    dependencies:
      undici-types: 7.16.0

  '@types/normalize-package-data@2.4.4': {}

  '@types/unist@2.0.11': {}

  '@typescript-eslint/eslint-plugin@8.46.3(@typescript-eslint/parser@8.47.0(eslint@9.39.1(jiti@2.6.1))(typescript@5.9.3))(eslint@9.39.1(jiti@2.6.1))(typescript@5.9.3)':
    dependencies:
      '@eslint-community/regexpp': 4.12.2
      '@typescript-eslint/parser': 8.47.0(eslint@9.39.1(jiti@2.6.1))(typescript@5.9.3)
      '@typescript-eslint/scope-manager': 8.46.3
      '@typescript-eslint/type-utils': 8.46.3(eslint@9.39.1(jiti@2.6.1))(typescript@5.9.3)
      '@typescript-eslint/utils': 8.46.3(eslint@9.39.1(jiti@2.6.1))(typescript@5.9.3)
      '@typescript-eslint/visitor-keys': 8.46.3
      eslint: 9.39.1(jiti@2.6.1)
      graphemer: 1.4.0
      ignore: 7.0.5
      natural-compare: 1.4.0
      ts-api-utils: 2.1.0(typescript@5.9.3)
      typescript: 5.9.3
    transitivePeerDependencies:
      - supports-color

  '@typescript-eslint/parser@8.47.0(eslint@9.39.1(jiti@2.6.1))(typescript@5.9.3)':
    dependencies:
      '@typescript-eslint/scope-manager': 8.47.0
      '@typescript-eslint/types': 8.47.0
      '@typescript-eslint/typescript-estree': 8.47.0(typescript@5.9.3)
      '@typescript-eslint/visitor-keys': 8.47.0
      debug: 4.4.3
      eslint: 9.39.1(jiti@2.6.1)
      typescript: 5.9.3
    transitivePeerDependencies:
      - supports-color

  '@typescript-eslint/project-service@8.46.3(typescript@5.9.3)':
    dependencies:
      '@typescript-eslint/tsconfig-utils': 8.46.3(typescript@5.9.3)
      '@typescript-eslint/types': 8.46.3
      debug: 4.4.3
      typescript: 5.9.3
    transitivePeerDependencies:
      - supports-color

  '@typescript-eslint/project-service@8.47.0(typescript@5.9.3)':
    dependencies:
      '@typescript-eslint/tsconfig-utils': 8.47.0(typescript@5.9.3)
      '@typescript-eslint/types': 8.47.0
      debug: 4.4.3
      typescript: 5.9.3
    transitivePeerDependencies:
      - supports-color
<<<<<<< HEAD

  '@typescript-eslint/scope-manager@8.46.3':
    dependencies:
      '@typescript-eslint/types': 8.46.3
      '@typescript-eslint/visitor-keys': 8.46.3

  '@typescript-eslint/scope-manager@8.47.0':
    dependencies:
      '@typescript-eslint/types': 8.47.0
      '@typescript-eslint/visitor-keys': 8.47.0

  '@typescript-eslint/tsconfig-utils@8.46.3(typescript@5.9.3)':
    dependencies:
      typescript: 5.9.3

  '@typescript-eslint/tsconfig-utils@8.47.0(typescript@5.9.3)':
    dependencies:
=======

  '@typescript-eslint/scope-manager@8.46.3':
    dependencies:
      '@typescript-eslint/types': 8.46.3
      '@typescript-eslint/visitor-keys': 8.46.3

  '@typescript-eslint/scope-manager@8.47.0':
    dependencies:
      '@typescript-eslint/types': 8.47.0
      '@typescript-eslint/visitor-keys': 8.47.0

  '@typescript-eslint/tsconfig-utils@8.46.3(typescript@5.9.3)':
    dependencies:
      typescript: 5.9.3

  '@typescript-eslint/tsconfig-utils@8.47.0(typescript@5.9.3)':
    dependencies:
>>>>>>> a9121d1b
      typescript: 5.9.3

  '@typescript-eslint/type-utils@8.46.3(eslint@9.39.1(jiti@2.6.1))(typescript@5.9.3)':
    dependencies:
      '@typescript-eslint/types': 8.46.3
      '@typescript-eslint/typescript-estree': 8.46.3(typescript@5.9.3)
      '@typescript-eslint/utils': 8.46.3(eslint@9.39.1(jiti@2.6.1))(typescript@5.9.3)
      debug: 4.4.3
      eslint: 9.39.1(jiti@2.6.1)
      ts-api-utils: 2.1.0(typescript@5.9.3)
      typescript: 5.9.3
    transitivePeerDependencies:
      - supports-color

  '@typescript-eslint/types@8.46.3': {}
<<<<<<< HEAD

  '@typescript-eslint/types@8.47.0': {}

=======

  '@typescript-eslint/types@8.47.0': {}

>>>>>>> a9121d1b
  '@typescript-eslint/typescript-estree@8.46.3(typescript@5.9.3)':
    dependencies:
      '@typescript-eslint/project-service': 8.46.3(typescript@5.9.3)
      '@typescript-eslint/tsconfig-utils': 8.46.3(typescript@5.9.3)
      '@typescript-eslint/types': 8.46.3
      '@typescript-eslint/visitor-keys': 8.46.3
      debug: 4.4.3
      fast-glob: 3.3.3
      is-glob: 4.0.3
      minimatch: 9.0.5
      semver: 7.7.3
      ts-api-utils: 2.1.0(typescript@5.9.3)
      typescript: 5.9.3
<<<<<<< HEAD
    transitivePeerDependencies:
      - supports-color

  '@typescript-eslint/typescript-estree@8.47.0(typescript@5.9.3)':
    dependencies:
      '@typescript-eslint/project-service': 8.47.0(typescript@5.9.3)
      '@typescript-eslint/tsconfig-utils': 8.47.0(typescript@5.9.3)
      '@typescript-eslint/types': 8.47.0
      '@typescript-eslint/visitor-keys': 8.47.0
      debug: 4.4.3
      fast-glob: 3.3.3
      is-glob: 4.0.3
      minimatch: 9.0.5
      semver: 7.7.3
      ts-api-utils: 2.1.0(typescript@5.9.3)
      typescript: 5.9.3
    transitivePeerDependencies:
      - supports-color

  '@typescript-eslint/utils@8.46.3(eslint@9.39.1(jiti@2.6.1))(typescript@5.9.3)':
    dependencies:
      '@eslint-community/eslint-utils': 4.9.0(eslint@9.39.1(jiti@2.6.1))
      '@typescript-eslint/scope-manager': 8.46.3
      '@typescript-eslint/types': 8.46.3
      '@typescript-eslint/typescript-estree': 8.46.3(typescript@5.9.3)
      eslint: 9.39.1(jiti@2.6.1)
=======
    transitivePeerDependencies:
      - supports-color

  '@typescript-eslint/typescript-estree@8.47.0(typescript@5.9.3)':
    dependencies:
      '@typescript-eslint/project-service': 8.47.0(typescript@5.9.3)
      '@typescript-eslint/tsconfig-utils': 8.47.0(typescript@5.9.3)
      '@typescript-eslint/types': 8.47.0
      '@typescript-eslint/visitor-keys': 8.47.0
      debug: 4.4.3
      fast-glob: 3.3.3
      is-glob: 4.0.3
      minimatch: 9.0.5
      semver: 7.7.3
      ts-api-utils: 2.1.0(typescript@5.9.3)
>>>>>>> a9121d1b
      typescript: 5.9.3
    transitivePeerDependencies:
      - supports-color

<<<<<<< HEAD
  '@typescript-eslint/visitor-keys@8.46.3':
    dependencies:
=======
  '@typescript-eslint/utils@8.46.3(eslint@9.39.1(jiti@2.6.1))(typescript@5.9.3)':
    dependencies:
      '@eslint-community/eslint-utils': 4.9.0(eslint@9.39.1(jiti@2.6.1))
      '@typescript-eslint/scope-manager': 8.46.3
      '@typescript-eslint/types': 8.46.3
      '@typescript-eslint/typescript-estree': 8.46.3(typescript@5.9.3)
      eslint: 9.39.1(jiti@2.6.1)
      typescript: 5.9.3
    transitivePeerDependencies:
      - supports-color

  '@typescript-eslint/visitor-keys@8.46.3':
    dependencies:
>>>>>>> a9121d1b
      '@typescript-eslint/types': 8.46.3
      eslint-visitor-keys: 4.2.1

  '@typescript-eslint/visitor-keys@8.47.0':
    dependencies:
      '@typescript-eslint/types': 8.47.0
      eslint-visitor-keys: 4.2.1

  '@unrs/resolver-binding-android-arm-eabi@1.11.1':
    optional: true

  '@unrs/resolver-binding-android-arm64@1.11.1':
    optional: true

  '@unrs/resolver-binding-darwin-arm64@1.11.1':
    optional: true

  '@unrs/resolver-binding-darwin-x64@1.11.1':
    optional: true

  '@unrs/resolver-binding-freebsd-x64@1.11.1':
    optional: true

  '@unrs/resolver-binding-linux-arm-gnueabihf@1.11.1':
    optional: true

  '@unrs/resolver-binding-linux-arm-musleabihf@1.11.1':
    optional: true

  '@unrs/resolver-binding-linux-arm64-gnu@1.11.1':
    optional: true

  '@unrs/resolver-binding-linux-arm64-musl@1.11.1':
    optional: true

  '@unrs/resolver-binding-linux-ppc64-gnu@1.11.1':
    optional: true

  '@unrs/resolver-binding-linux-riscv64-gnu@1.11.1':
    optional: true

  '@unrs/resolver-binding-linux-riscv64-musl@1.11.1':
    optional: true

  '@unrs/resolver-binding-linux-s390x-gnu@1.11.1':
    optional: true

  '@unrs/resolver-binding-linux-x64-gnu@1.11.1':
    optional: true

  '@unrs/resolver-binding-linux-x64-musl@1.11.1':
    optional: true

  '@unrs/resolver-binding-wasm32-wasi@1.11.1':
    dependencies:
      '@napi-rs/wasm-runtime': 0.2.12
    optional: true

  '@unrs/resolver-binding-win32-arm64-msvc@1.11.1':
    optional: true

  '@unrs/resolver-binding-win32-ia32-msvc@1.11.1':
    optional: true

  '@unrs/resolver-binding-win32-x64-msvc@1.11.1':
    optional: true

  '@vitest/coverage-v8@3.2.4(vitest@3.2.4(@types/debug@4.1.12)(@types/node@24.10.1)(jiti@2.6.1)(tsx@4.20.6)(yaml@2.8.1))':
    dependencies:
      '@ampproject/remapping': 2.3.0
      '@bcoe/v8-coverage': 1.0.2
      ast-v8-to-istanbul: 0.3.5
      debug: 4.4.3
      istanbul-lib-coverage: 3.2.2
      istanbul-lib-report: 3.0.1
      istanbul-lib-source-maps: 5.0.6
      istanbul-reports: 3.2.0
      magic-string: 0.30.19
      magicast: 0.3.5
      std-env: 3.9.0
      test-exclude: 7.0.1
      tinyrainbow: 2.0.0
      vitest: 3.2.4(@types/debug@4.1.12)(@types/node@24.10.1)(jiti@2.6.1)(tsx@4.20.6)(yaml@2.8.1)
    transitivePeerDependencies:
      - supports-color

  '@vitest/expect@3.2.4':
    dependencies:
      '@types/chai': 5.2.2
      '@vitest/spy': 3.2.4
      '@vitest/utils': 3.2.4
      chai: 5.3.3
      tinyrainbow: 2.0.0

  '@vitest/mocker@3.2.4(vite@7.1.7(@types/node@24.10.1)(jiti@2.6.1)(tsx@4.20.6)(yaml@2.8.1))':
    dependencies:
      '@vitest/spy': 3.2.4
      estree-walker: 3.0.3
      magic-string: 0.30.19
    optionalDependencies:
      vite: 7.1.7(@types/node@24.10.1)(jiti@2.6.1)(tsx@4.20.6)(yaml@2.8.1)

  '@vitest/pretty-format@3.2.4':
    dependencies:
      tinyrainbow: 2.0.0

  '@vitest/runner@3.2.4':
    dependencies:
      '@vitest/utils': 3.2.4
      pathe: 2.0.3
      strip-literal: 3.0.0

  '@vitest/snapshot@3.2.4':
    dependencies:
      '@vitest/pretty-format': 3.2.4
      magic-string: 0.30.19
      pathe: 2.0.3

  '@vitest/spy@3.2.4':
    dependencies:
      tinyspy: 4.0.4

  '@vitest/utils@3.2.4':
    dependencies:
      '@vitest/pretty-format': 3.2.4
      loupe: 3.2.1
      tinyrainbow: 2.0.0

  JSONStream@1.3.5:
    dependencies:
      jsonparse: 1.3.1
      through: 2.3.8

  acorn-jsx@5.3.2(acorn@8.15.0):
    dependencies:
      acorn: 8.15.0

  acorn-walk@8.3.4:
    dependencies:
      acorn: 8.15.0

  acorn@8.15.0: {}

  add-stream@1.0.0: {}

  agent-base@7.1.4: {}

  aggregate-error@3.1.0:
    dependencies:
      clean-stack: 2.2.0
      indent-string: 4.0.0

  aggregate-error@5.0.0:
    dependencies:
      clean-stack: 5.3.0
      indent-string: 5.0.0

  ajv@6.12.6:
    dependencies:
      fast-deep-equal: 3.1.3
      fast-json-stable-stringify: 2.1.0
      json-schema-traverse: 0.4.1
      uri-js: 4.4.1

  ajv@8.17.1:
    dependencies:
      fast-deep-equal: 3.1.3
      fast-uri: 3.1.0
      json-schema-traverse: 1.0.0
      require-from-string: 2.0.2

  ansi-escapes@7.1.1:
    dependencies:
      environment: 1.1.0

  ansi-escapes@7.2.0:
    dependencies:
      environment: 1.1.0

  ansi-regex@5.0.1: {}

  ansi-regex@6.2.2: {}

  ansi-styles@3.2.1:
    dependencies:
      color-convert: 1.9.3

  ansi-styles@4.3.0:
    dependencies:
      color-convert: 2.0.1

  ansi-styles@6.2.3: {}

  any-promise@1.3.0: {}

  arg@4.1.3: {}

  argparse@2.0.1: {}

  argv-formatter@1.0.0: {}

  array-buffer-byte-length@1.0.2:
    dependencies:
      call-bound: 1.0.4
      is-array-buffer: 3.0.5

  array-ify@1.0.0: {}

  array-includes@3.1.9:
    dependencies:
      call-bind: 1.0.8
      call-bound: 1.0.4
      define-properties: 1.2.1
      es-abstract: 1.24.0
      es-object-atoms: 1.1.1
      get-intrinsic: 1.3.0
      is-string: 1.1.1
      math-intrinsics: 1.1.0

  array.prototype.findlastindex@1.2.6:
    dependencies:
      call-bind: 1.0.8
      call-bound: 1.0.4
      define-properties: 1.2.1
      es-abstract: 1.24.0
      es-errors: 1.3.0
      es-object-atoms: 1.1.1
      es-shim-unscopables: 1.1.0

  array.prototype.flat@1.3.3:
    dependencies:
      call-bind: 1.0.8
      define-properties: 1.2.1
      es-abstract: 1.24.0
      es-shim-unscopables: 1.1.0

  array.prototype.flatmap@1.3.3:
    dependencies:
      call-bind: 1.0.8
      define-properties: 1.2.1
      es-abstract: 1.24.0
      es-shim-unscopables: 1.1.0

  arraybuffer.prototype.slice@1.0.4:
    dependencies:
      array-buffer-byte-length: 1.0.2
      call-bind: 1.0.8
      define-properties: 1.2.1
      es-abstract: 1.24.0
      es-errors: 1.3.0
      get-intrinsic: 1.3.0
      is-array-buffer: 3.0.5

  assertion-error@2.0.1: {}

  ast-v8-to-istanbul@0.3.5:
    dependencies:
      '@jridgewell/trace-mapping': 0.3.31
      estree-walker: 3.0.3
      js-tokens: 9.0.1

  async-function@1.0.0: {}

  atomic-sleep@1.0.0: {}

  available-typed-arrays@1.0.7:
    dependencies:
      possible-typed-array-names: 1.1.0

  balanced-match@1.0.2: {}

  before-after-hook@4.0.0: {}

  bottleneck@2.19.5: {}

  brace-expansion@1.1.12:
    dependencies:
      balanced-match: 1.0.2
      concat-map: 0.0.1

  brace-expansion@2.0.2:
    dependencies:
      balanced-match: 1.0.2

  braces@3.0.3:
    dependencies:
      fill-range: 7.1.1

  builtin-modules@3.3.0: {}

  bytes@3.1.2: {}

  cac@6.7.14: {}

  call-bind-apply-helpers@1.0.2:
    dependencies:
      es-errors: 1.3.0
      function-bind: 1.1.2

  call-bind@1.0.8:
    dependencies:
      call-bind-apply-helpers: 1.0.2
      es-define-property: 1.0.1
      get-intrinsic: 1.3.0
      set-function-length: 1.2.2

  call-bound@1.0.4:
    dependencies:
      call-bind-apply-helpers: 1.0.2
      get-intrinsic: 1.3.0

  callsites@3.1.0: {}

  cdk8s-plus-33@2.4.3(cdk8s@2.70.28(constructs@10.4.3))(constructs@10.4.3):
    dependencies:
      cdk8s: 2.70.28(constructs@10.4.3)
      constructs: 10.4.3

  cdk8s@2.70.28(constructs@10.4.3):
    dependencies:
      constructs: 10.4.3

  chai@5.3.3:
    dependencies:
      assertion-error: 2.0.1
      check-error: 2.1.1
      deep-eql: 5.0.2
      loupe: 3.2.1
      pathval: 2.0.1

  chalk@2.4.2:
    dependencies:
      ansi-styles: 3.2.1
      escape-string-regexp: 1.0.5
      supports-color: 5.5.0

  chalk@4.1.2:
    dependencies:
      ansi-styles: 4.3.0
      supports-color: 7.2.0

  chalk@5.6.2: {}

  char-regex@1.0.2: {}

  character-entities-legacy@3.0.0: {}

  character-entities@2.0.2: {}

  character-reference-invalid@2.0.1: {}

  check-error@2.1.1: {}

  clean-stack@2.2.0: {}

  clean-stack@5.3.0:
    dependencies:
      escape-string-regexp: 5.0.0

  cli-cursor@5.0.0:
    dependencies:
      restore-cursor: 5.1.0

  cli-highlight@2.1.11:
    dependencies:
      chalk: 4.1.2
      highlight.js: 10.7.3
      mz: 2.7.0
      parse5: 5.1.1
      parse5-htmlparser2-tree-adapter: 6.0.1
      yargs: 16.2.0

  cli-table3@0.6.5:
    dependencies:
      string-width: 4.2.3
    optionalDependencies:
      '@colors/colors': 1.5.0

  cli-truncate@5.1.1:
    dependencies:
      slice-ansi: 7.1.2
      string-width: 8.1.0

  cliui@7.0.4:
    dependencies:
      string-width: 4.2.3
      strip-ansi: 6.0.1
      wrap-ansi: 7.0.0

  cliui@8.0.1:
    dependencies:
      string-width: 4.2.3
      strip-ansi: 6.0.1
      wrap-ansi: 7.0.0

  color-convert@1.9.3:
    dependencies:
      color-name: 1.1.3

  color-convert@2.0.1:
    dependencies:
      color-name: 1.1.4

  color-name@1.1.3: {}

  color-name@1.1.4: {}

  colorette@2.0.20: {}

  commander@13.1.0: {}

  commander@14.0.2: {}

  commander@8.3.0: {}

  compare-func@2.0.0:
    dependencies:
      array-ify: 1.0.0
      dot-prop: 5.3.0

  concat-map@0.0.1: {}

  config-chain@1.1.13:
    dependencies:
      ini: 1.3.8
      proto-list: 1.2.4

  constructs@10.4.3: {}

  conventional-changelog-angular@7.0.0:
    dependencies:
      compare-func: 2.0.0

  conventional-changelog-angular@8.0.0:
    dependencies:
      compare-func: 2.0.0

  conventional-changelog-atom@5.0.0: {}

  conventional-changelog-cli@5.0.0(conventional-commits-filter@5.0.0):
    dependencies:
      add-stream: 1.0.0
      conventional-changelog: 6.0.0(conventional-commits-filter@5.0.0)
      meow: 13.2.0
      tempfile: 5.0.0
    transitivePeerDependencies:
      - conventional-commits-filter

  conventional-changelog-codemirror@5.0.0: {}

  conventional-changelog-conventionalcommits@7.0.2:
    dependencies:
      compare-func: 2.0.0

  conventional-changelog-conventionalcommits@8.0.0:
    dependencies:
      compare-func: 2.0.0

  conventional-changelog-core@8.0.0(conventional-commits-filter@5.0.0):
    dependencies:
      '@hutson/parse-repository-url': 5.0.0
      add-stream: 1.0.0
      conventional-changelog-writer: 8.2.0
      conventional-commits-parser: 6.2.0
      git-raw-commits: 5.0.0(conventional-commits-filter@5.0.0)(conventional-commits-parser@6.2.0)
      git-semver-tags: 8.0.0(conventional-commits-filter@5.0.0)(conventional-commits-parser@6.2.0)
      hosted-git-info: 7.0.2
      normalize-package-data: 6.0.2
      read-package-up: 11.0.0
      read-pkg: 9.0.1
    transitivePeerDependencies:
      - conventional-commits-filter

  conventional-changelog-ember@5.0.0: {}

  conventional-changelog-eslint@6.0.0: {}

  conventional-changelog-express@5.0.0: {}

  conventional-changelog-jquery@6.0.0: {}

  conventional-changelog-jshint@5.0.0:
    dependencies:
      compare-func: 2.0.0

  conventional-changelog-preset-loader@5.0.0: {}

  conventional-changelog-writer@8.2.0:
    dependencies:
      conventional-commits-filter: 5.0.0
      handlebars: 4.7.8
      meow: 13.2.0
      semver: 7.7.2

  conventional-changelog@6.0.0(conventional-commits-filter@5.0.0):
    dependencies:
      conventional-changelog-angular: 8.0.0
      conventional-changelog-atom: 5.0.0
      conventional-changelog-codemirror: 5.0.0
      conventional-changelog-conventionalcommits: 8.0.0
      conventional-changelog-core: 8.0.0(conventional-commits-filter@5.0.0)
      conventional-changelog-ember: 5.0.0
      conventional-changelog-eslint: 6.0.0
      conventional-changelog-express: 5.0.0
      conventional-changelog-jquery: 6.0.0
      conventional-changelog-jshint: 5.0.0
      conventional-changelog-preset-loader: 5.0.0
    transitivePeerDependencies:
      - conventional-commits-filter

  conventional-commits-filter@5.0.0: {}

  conventional-commits-parser@5.0.0:
    dependencies:
      JSONStream: 1.3.5
      is-text-path: 2.0.0
      meow: 12.1.1
      split2: 4.2.0

  conventional-commits-parser@6.2.0:
    dependencies:
      meow: 13.2.0

  convert-hrtime@5.0.0: {}

  core-util-is@1.0.3: {}

  cosmiconfig-typescript-loader@6.2.0(@types/node@24.10.1)(cosmiconfig@9.0.0(typescript@5.9.3))(typescript@5.9.3):
    dependencies:
      '@types/node': 24.10.1
      cosmiconfig: 9.0.0(typescript@5.9.3)
      jiti: 2.6.1
      typescript: 5.9.3

  cosmiconfig@9.0.0(typescript@5.9.3):
    dependencies:
      env-paths: 2.2.1
      import-fresh: 3.3.1
      js-yaml: 4.1.1
      parse-json: 5.2.0
    optionalDependencies:
      typescript: 5.9.3

  create-require@1.1.1: {}

  cross-spawn@7.0.6:
    dependencies:
      path-key: 3.1.1
      shebang-command: 2.0.0
      which: 2.0.2

  crypto-random-string@4.0.0:
    dependencies:
      type-fest: 1.4.0

  dargs@8.1.0: {}

  data-view-buffer@1.0.2:
    dependencies:
      call-bound: 1.0.4
      es-errors: 1.3.0
      is-data-view: 1.0.2

  data-view-byte-length@1.0.2:
    dependencies:
      call-bound: 1.0.4
      es-errors: 1.3.0
      is-data-view: 1.0.2

  data-view-byte-offset@1.0.1:
    dependencies:
      call-bound: 1.0.4
      es-errors: 1.3.0
      is-data-view: 1.0.2

  dateformat@4.6.3: {}

  debug@3.2.7:
    dependencies:
      ms: 2.1.3

  debug@4.4.3:
    dependencies:
      ms: 2.1.3

  decode-named-character-reference@1.2.0:
    dependencies:
      character-entities: 2.0.2

  deep-eql@5.0.2: {}

  deep-extend@0.6.0: {}

  deep-is@0.1.4: {}

  define-data-property@1.1.4:
    dependencies:
      es-define-property: 1.0.1
      es-errors: 1.3.0
      gopd: 1.2.0

  define-properties@1.2.1:
    dependencies:
      define-data-property: 1.1.4
      has-property-descriptors: 1.0.2
      object-keys: 1.1.1

  dequal@2.0.3: {}

  devlop@1.1.0:
    dependencies:
      dequal: 2.0.3

  diff@4.0.2: {}

  dir-glob@3.0.1:
    dependencies:
      path-type: 4.0.0

  doctrine@2.1.0:
    dependencies:
      esutils: 2.0.3

  dot-prop@5.3.0:
    dependencies:
      is-obj: 2.0.0

  dunder-proto@1.0.1:
    dependencies:
      call-bind-apply-helpers: 1.0.2
      es-errors: 1.3.0
      gopd: 1.2.0

  duplexer2@0.1.4:
    dependencies:
      readable-stream: 2.3.8

  eastasianwidth@0.2.0: {}

  emoji-regex@10.6.0: {}

  emoji-regex@8.0.0: {}

  emojilib@2.4.0: {}

  end-of-stream@1.4.5:
    dependencies:
      once: 1.4.0

  entities@4.5.0: {}

  env-ci@11.2.0:
    dependencies:
      execa: 8.0.1
      java-properties: 1.0.2

  env-paths@2.2.1: {}

  environment@1.1.0: {}

  error-ex@1.3.4:
    dependencies:
      is-arrayish: 0.2.1

  es-abstract@1.24.0:
    dependencies:
      array-buffer-byte-length: 1.0.2
      arraybuffer.prototype.slice: 1.0.4
      available-typed-arrays: 1.0.7
      call-bind: 1.0.8
      call-bound: 1.0.4
      data-view-buffer: 1.0.2
      data-view-byte-length: 1.0.2
      data-view-byte-offset: 1.0.1
      es-define-property: 1.0.1
      es-errors: 1.3.0
      es-object-atoms: 1.1.1
      es-set-tostringtag: 2.1.0
      es-to-primitive: 1.3.0
      function.prototype.name: 1.1.8
      get-intrinsic: 1.3.0
      get-proto: 1.0.1
      get-symbol-description: 1.1.0
      globalthis: 1.0.4
      gopd: 1.2.0
      has-property-descriptors: 1.0.2
      has-proto: 1.2.0
      has-symbols: 1.1.0
      hasown: 2.0.2
      internal-slot: 1.1.0
      is-array-buffer: 3.0.5
      is-callable: 1.2.7
      is-data-view: 1.0.2
      is-negative-zero: 2.0.3
      is-regex: 1.2.1
      is-set: 2.0.3
      is-shared-array-buffer: 1.0.4
      is-string: 1.1.1
      is-typed-array: 1.1.15
      is-weakref: 1.1.1
      math-intrinsics: 1.1.0
      object-inspect: 1.13.4
      object-keys: 1.1.1
      object.assign: 4.1.7
      own-keys: 1.0.1
      regexp.prototype.flags: 1.5.4
      safe-array-concat: 1.1.3
      safe-push-apply: 1.0.0
      safe-regex-test: 1.1.0
      set-proto: 1.0.0
      stop-iteration-iterator: 1.1.0
      string.prototype.trim: 1.2.10
      string.prototype.trimend: 1.0.9
      string.prototype.trimstart: 1.0.8
      typed-array-buffer: 1.0.3
      typed-array-byte-length: 1.0.3
      typed-array-byte-offset: 1.0.4
      typed-array-length: 1.0.7
      unbox-primitive: 1.1.0
      which-typed-array: 1.1.19

  es-define-property@1.0.1: {}

  es-errors@1.3.0: {}

  es-module-lexer@1.7.0: {}

  es-object-atoms@1.1.1:
    dependencies:
      es-errors: 1.3.0

  es-set-tostringtag@2.1.0:
    dependencies:
      es-errors: 1.3.0
      get-intrinsic: 1.3.0
      has-tostringtag: 1.0.2
      hasown: 2.0.2

  es-shim-unscopables@1.1.0:
    dependencies:
      hasown: 2.0.2

  es-to-primitive@1.3.0:
    dependencies:
      is-callable: 1.2.7
      is-date-object: 1.1.0
      is-symbol: 1.1.1

  esbuild@0.25.10:
    optionalDependencies:
      '@esbuild/aix-ppc64': 0.25.10
      '@esbuild/android-arm': 0.25.10
      '@esbuild/android-arm64': 0.25.10
      '@esbuild/android-x64': 0.25.10
      '@esbuild/darwin-arm64': 0.25.10
      '@esbuild/darwin-x64': 0.25.10
      '@esbuild/freebsd-arm64': 0.25.10
      '@esbuild/freebsd-x64': 0.25.10
      '@esbuild/linux-arm': 0.25.10
      '@esbuild/linux-arm64': 0.25.10
      '@esbuild/linux-ia32': 0.25.10
      '@esbuild/linux-loong64': 0.25.10
      '@esbuild/linux-mips64el': 0.25.10
      '@esbuild/linux-ppc64': 0.25.10
      '@esbuild/linux-riscv64': 0.25.10
      '@esbuild/linux-s390x': 0.25.10
      '@esbuild/linux-x64': 0.25.10
      '@esbuild/netbsd-arm64': 0.25.10
      '@esbuild/netbsd-x64': 0.25.10
      '@esbuild/openbsd-arm64': 0.25.10
      '@esbuild/openbsd-x64': 0.25.10
      '@esbuild/openharmony-arm64': 0.25.10
      '@esbuild/sunos-x64': 0.25.10
      '@esbuild/win32-arm64': 0.25.10
      '@esbuild/win32-ia32': 0.25.10
      '@esbuild/win32-x64': 0.25.10

  escalade@3.2.0: {}

  escape-string-regexp@1.0.5: {}

  escape-string-regexp@4.0.0: {}

  escape-string-regexp@5.0.0: {}

  eslint-config-prettier@10.1.8(eslint@9.39.1(jiti@2.6.1)):
    dependencies:
      eslint: 9.39.1(jiti@2.6.1)

  eslint-import-context@0.1.9(unrs-resolver@1.11.1):
    dependencies:
      get-tsconfig: 4.10.1
      stable-hash-x: 0.2.0
    optionalDependencies:
      unrs-resolver: 1.11.1

  eslint-import-resolver-node@0.3.9:
    dependencies:
      debug: 3.2.7
      is-core-module: 2.16.1
      resolve: 1.22.10
    transitivePeerDependencies:
      - supports-color

  eslint-import-resolver-typescript@4.4.4(eslint-plugin-import@2.32.0)(eslint@9.39.1(jiti@2.6.1)):
    dependencies:
      debug: 4.4.3
      eslint: 9.39.1(jiti@2.6.1)
      eslint-import-context: 0.1.9(unrs-resolver@1.11.1)
      get-tsconfig: 4.10.1
      is-bun-module: 2.0.0
      stable-hash-x: 0.2.0
      tinyglobby: 0.2.15
      unrs-resolver: 1.11.1
    optionalDependencies:
      eslint-plugin-import: 2.32.0(@typescript-eslint/parser@8.47.0(eslint@9.39.1(jiti@2.6.1))(typescript@5.9.3))(eslint-import-resolver-typescript@4.4.4)(eslint@9.39.1(jiti@2.6.1))
    transitivePeerDependencies:
      - supports-color

  eslint-module-utils@2.12.1(@typescript-eslint/parser@8.47.0(eslint@9.39.1(jiti@2.6.1))(typescript@5.9.3))(eslint-import-resolver-node@0.3.9)(eslint-import-resolver-typescript@4.4.4)(eslint@9.39.1(jiti@2.6.1)):
    dependencies:
      debug: 3.2.7
    optionalDependencies:
      '@typescript-eslint/parser': 8.47.0(eslint@9.39.1(jiti@2.6.1))(typescript@5.9.3)
      eslint: 9.39.1(jiti@2.6.1)
      eslint-import-resolver-node: 0.3.9
      eslint-import-resolver-typescript: 4.4.4(eslint-plugin-import@2.32.0)(eslint@9.39.1(jiti@2.6.1))
    transitivePeerDependencies:
      - supports-color

  eslint-plugin-import@2.32.0(@typescript-eslint/parser@8.47.0(eslint@9.39.1(jiti@2.6.1))(typescript@5.9.3))(eslint-import-resolver-typescript@4.4.4)(eslint@9.39.1(jiti@2.6.1)):
    dependencies:
      '@rtsao/scc': 1.1.0
      array-includes: 3.1.9
      array.prototype.findlastindex: 1.2.6
      array.prototype.flat: 1.3.3
      array.prototype.flatmap: 1.3.3
      debug: 3.2.7
      doctrine: 2.1.0
      eslint: 9.39.1(jiti@2.6.1)
      eslint-import-resolver-node: 0.3.9
      eslint-module-utils: 2.12.1(@typescript-eslint/parser@8.47.0(eslint@9.39.1(jiti@2.6.1))(typescript@5.9.3))(eslint-import-resolver-node@0.3.9)(eslint-import-resolver-typescript@4.4.4)(eslint@9.39.1(jiti@2.6.1))
      hasown: 2.0.2
      is-core-module: 2.16.1
      is-glob: 4.0.3
      minimatch: 3.1.2
      object.fromentries: 2.0.8
      object.groupby: 1.0.3
      object.values: 1.2.1
      semver: 6.3.1
      string.prototype.trimend: 1.0.9
      tsconfig-paths: 3.15.0
    optionalDependencies:
      '@typescript-eslint/parser': 8.47.0(eslint@9.39.1(jiti@2.6.1))(typescript@5.9.3)
    transitivePeerDependencies:
      - eslint-import-resolver-typescript
      - eslint-import-resolver-webpack
      - supports-color

  eslint-plugin-security@3.0.1:
    dependencies:
      safe-regex: 2.1.1

  eslint-plugin-sonarjs@3.0.5(eslint@9.39.1(jiti@2.6.1)):
    dependencies:
      '@eslint-community/regexpp': 4.12.1
      builtin-modules: 3.3.0
      bytes: 3.1.2
      eslint: 9.39.1(jiti@2.6.1)
      functional-red-black-tree: 1.0.1
      jsx-ast-utils-x: 0.1.0
      lodash.merge: 4.6.2
      minimatch: 9.0.5
      scslre: 0.3.0
      semver: 7.7.2
      typescript: 5.9.3

  eslint-plugin-unused-imports@4.3.0(@typescript-eslint/eslint-plugin@8.46.3(@typescript-eslint/parser@8.47.0(eslint@9.39.1(jiti@2.6.1))(typescript@5.9.3))(eslint@9.39.1(jiti@2.6.1))(typescript@5.9.3))(eslint@9.39.1(jiti@2.6.1)):
    dependencies:
      eslint: 9.39.1(jiti@2.6.1)
    optionalDependencies:
      '@typescript-eslint/eslint-plugin': 8.46.3(@typescript-eslint/parser@8.47.0(eslint@9.39.1(jiti@2.6.1))(typescript@5.9.3))(eslint@9.39.1(jiti@2.6.1))(typescript@5.9.3)

  eslint-scope@8.4.0:
    dependencies:
      esrecurse: 4.3.0
      estraverse: 5.3.0

  eslint-visitor-keys@3.4.3: {}

  eslint-visitor-keys@4.2.1: {}

  eslint@9.39.1(jiti@2.6.1):
    dependencies:
      '@eslint-community/eslint-utils': 4.9.0(eslint@9.39.1(jiti@2.6.1))
      '@eslint-community/regexpp': 4.12.2
      '@eslint/config-array': 0.21.1
      '@eslint/config-helpers': 0.4.2
      '@eslint/core': 0.17.0
      '@eslint/eslintrc': 3.3.1
      '@eslint/js': 9.39.1
      '@eslint/plugin-kit': 0.4.1
      '@humanfs/node': 0.16.7
      '@humanwhocodes/module-importer': 1.0.1
      '@humanwhocodes/retry': 0.4.3
      '@types/estree': 1.0.8
      ajv: 6.12.6
      chalk: 4.1.2
      cross-spawn: 7.0.6
      debug: 4.4.3
      escape-string-regexp: 4.0.0
      eslint-scope: 8.4.0
      eslint-visitor-keys: 4.2.1
      espree: 10.4.0
      esquery: 1.6.0
      esutils: 2.0.3
      fast-deep-equal: 3.1.3
      file-entry-cache: 8.0.0
      find-up: 5.0.0
      glob-parent: 6.0.2
      ignore: 5.3.2
      imurmurhash: 0.1.4
      is-glob: 4.0.3
      json-stable-stringify-without-jsonify: 1.0.1
      lodash.merge: 4.6.2
      minimatch: 3.1.2
      natural-compare: 1.4.0
      optionator: 0.9.4
    optionalDependencies:
      jiti: 2.6.1
    transitivePeerDependencies:
      - supports-color

  espree@10.4.0:
    dependencies:
      acorn: 8.15.0
      acorn-jsx: 5.3.2(acorn@8.15.0)
      eslint-visitor-keys: 4.2.1

  esquery@1.6.0:
    dependencies:
      estraverse: 5.3.0

  esrecurse@4.3.0:
    dependencies:
      estraverse: 5.3.0

  estraverse@5.3.0: {}

  estree-walker@3.0.3:
    dependencies:
      '@types/estree': 1.0.8

  esutils@2.0.3: {}

  eventemitter3@5.0.1: {}

  execa@5.1.1:
    dependencies:
      cross-spawn: 7.0.6
      get-stream: 6.0.1
      human-signals: 2.1.0
      is-stream: 2.0.1
      merge-stream: 2.0.0
      npm-run-path: 4.0.1
      onetime: 5.1.2
      signal-exit: 3.0.7
      strip-final-newline: 2.0.0

  execa@8.0.1:
    dependencies:
      cross-spawn: 7.0.6
      get-stream: 8.0.1
      human-signals: 5.0.0
      is-stream: 3.0.0
      merge-stream: 2.0.0
      npm-run-path: 5.3.0
      onetime: 6.0.0
      signal-exit: 4.1.0
      strip-final-newline: 3.0.0

  execa@9.6.0:
    dependencies:
      '@sindresorhus/merge-streams': 4.0.0
      cross-spawn: 7.0.6
      figures: 6.1.0
      get-stream: 9.0.1
      human-signals: 8.0.1
      is-plain-obj: 4.1.0
      is-stream: 4.0.1
      npm-run-path: 6.0.0
      pretty-ms: 9.3.0
      signal-exit: 4.1.0
      strip-final-newline: 4.0.0
      yoctocolors: 2.1.2

  expect-type@1.2.2: {}

  fast-content-type-parse@3.0.0: {}

  fast-copy@3.0.2: {}

  fast-deep-equal@3.1.3: {}

  fast-glob@3.3.3:
    dependencies:
      '@nodelib/fs.stat': 2.0.5
      '@nodelib/fs.walk': 1.2.8
      glob-parent: 5.1.2
      merge2: 1.4.1
      micromatch: 4.0.8

  fast-json-stable-stringify@2.1.0: {}

  fast-levenshtein@2.0.6: {}

  fast-safe-stringify@2.1.1: {}

  fast-uri@3.1.0: {}

  fastq@1.19.1:
    dependencies:
      reusify: 1.1.0

  fdir@6.5.0(picomatch@4.0.3):
    optionalDependencies:
      picomatch: 4.0.3

  figures@2.0.0:
    dependencies:
      escape-string-regexp: 1.0.5

  figures@6.1.0:
    dependencies:
      is-unicode-supported: 2.1.0

  file-entry-cache@8.0.0:
    dependencies:
      flat-cache: 4.0.1

  fill-range@7.1.1:
    dependencies:
      to-regex-range: 5.0.1

  find-up-simple@1.0.1: {}

  find-up@2.1.0:
    dependencies:
      locate-path: 2.0.0

  find-up@5.0.0:
    dependencies:
      locate-path: 6.0.0
      path-exists: 4.0.0

  find-up@7.0.0:
    dependencies:
      locate-path: 7.2.0
      path-exists: 5.0.0
      unicorn-magic: 0.1.0

  find-versions@6.0.0:
    dependencies:
      semver-regex: 4.0.5
      super-regex: 1.0.0

  flat-cache@4.0.1:
    dependencies:
      flatted: 3.3.3
      keyv: 4.5.4

  flatted@3.3.3: {}

  for-each@0.3.5:
    dependencies:
      is-callable: 1.2.7

  from2@2.3.0:
    dependencies:
      inherits: 2.0.4
      readable-stream: 2.3.8

  fs-extra@11.3.2:
    dependencies:
      graceful-fs: 4.2.11
      jsonfile: 6.2.0
      universalify: 2.0.1

  fsevents@2.3.3:
    optional: true

  function-bind@1.1.2: {}

  function-timeout@1.0.2: {}

  function.prototype.name@1.1.8:
    dependencies:
      call-bind: 1.0.8
      call-bound: 1.0.4
      define-properties: 1.2.1
      functions-have-names: 1.2.3
      hasown: 2.0.2
      is-callable: 1.2.7

  functional-red-black-tree@1.0.1: {}

  functions-have-names@1.2.3: {}

  get-caller-file@2.0.5: {}

  get-east-asian-width@1.4.0: {}

  get-intrinsic@1.3.0:
    dependencies:
      call-bind-apply-helpers: 1.0.2
      es-define-property: 1.0.1
      es-errors: 1.3.0
      es-object-atoms: 1.1.1
      function-bind: 1.1.2
      get-proto: 1.0.1
      gopd: 1.2.0
      has-symbols: 1.1.0
      hasown: 2.0.2
      math-intrinsics: 1.1.0

  get-proto@1.0.1:
    dependencies:
      dunder-proto: 1.0.1
      es-object-atoms: 1.1.1

  get-stream@6.0.1: {}

  get-stream@7.0.1: {}

  get-stream@8.0.1: {}

  get-stream@9.0.1:
    dependencies:
      '@sec-ant/readable-stream': 0.4.1
      is-stream: 4.0.1

  get-symbol-description@1.1.0:
    dependencies:
      call-bound: 1.0.4
      es-errors: 1.3.0
      get-intrinsic: 1.3.0

  get-tsconfig@4.10.1:
    dependencies:
      resolve-pkg-maps: 1.0.0

  git-log-parser@1.2.1:
    dependencies:
      argv-formatter: 1.0.0
      spawn-error-forwarder: 1.0.0
      split2: 1.0.0
      stream-combiner2: 1.1.1
      through2: 2.0.5
      traverse: 0.6.8

  git-raw-commits@4.0.0:
    dependencies:
      dargs: 8.1.0
      meow: 12.1.1
      split2: 4.2.0

  git-raw-commits@5.0.0(conventional-commits-filter@5.0.0)(conventional-commits-parser@6.2.0):
    dependencies:
      '@conventional-changelog/git-client': 2.5.1(conventional-commits-filter@5.0.0)(conventional-commits-parser@6.2.0)
      meow: 13.2.0
    transitivePeerDependencies:
      - conventional-commits-filter
      - conventional-commits-parser

  git-semver-tags@8.0.0(conventional-commits-filter@5.0.0)(conventional-commits-parser@6.2.0):
    dependencies:
      '@conventional-changelog/git-client': 2.5.1(conventional-commits-filter@5.0.0)(conventional-commits-parser@6.2.0)
      meow: 13.2.0
    transitivePeerDependencies:
      - conventional-commits-filter
      - conventional-commits-parser

  glob-parent@5.1.2:
    dependencies:
      is-glob: 4.0.3

  glob-parent@6.0.2:
    dependencies:
      is-glob: 4.0.3

  glob@13.0.0:
    dependencies:
      minimatch: 10.1.1
      minipass: 7.1.2
      path-scurry: 2.0.0

  global-directory@4.0.1:
    dependencies:
      ini: 4.1.1

  globals@14.0.0: {}

  globalthis@1.0.4:
    dependencies:
      define-properties: 1.2.1
      gopd: 1.2.0

  gopd@1.2.0: {}

  graceful-fs@4.2.10: {}

  graceful-fs@4.2.11: {}

  graphemer@1.4.0: {}

  handlebars@4.7.8:
    dependencies:
      minimist: 1.2.8
      neo-async: 2.6.2
      source-map: 0.6.1
      wordwrap: 1.0.0
    optionalDependencies:
      uglify-js: 3.19.3

  has-bigints@1.1.0: {}

  has-flag@3.0.0: {}

  has-flag@4.0.0: {}

  has-property-descriptors@1.0.2:
    dependencies:
      es-define-property: 1.0.1

  has-proto@1.2.0:
    dependencies:
      dunder-proto: 1.0.1

  has-symbols@1.1.0: {}

  has-tostringtag@1.0.2:
    dependencies:
      has-symbols: 1.1.0

  hasown@2.0.2:
    dependencies:
      function-bind: 1.1.2

  help-me@5.0.0: {}

  highlight.js@10.7.3: {}

  hook-std@4.0.0: {}

  hosted-git-info@7.0.2:
    dependencies:
      lru-cache: 10.4.3

  hosted-git-info@8.1.0:
    dependencies:
      lru-cache: 10.4.3

  html-escaper@2.0.2: {}

  http-proxy-agent@7.0.2:
    dependencies:
      agent-base: 7.1.4
      debug: 4.4.3
    transitivePeerDependencies:
      - supports-color

  https-proxy-agent@7.0.6:
    dependencies:
      agent-base: 7.1.4
      debug: 4.4.3
    transitivePeerDependencies:
      - supports-color

  human-signals@2.1.0: {}

  human-signals@5.0.0: {}

  human-signals@8.0.1: {}

  husky@9.1.7: {}

  ignore@5.3.2: {}

  ignore@7.0.5: {}

  import-fresh@3.3.1:
    dependencies:
      parent-module: 1.0.1
      resolve-from: 4.0.0

  import-from-esm@2.0.0:
    dependencies:
      debug: 4.4.3
      import-meta-resolve: 4.2.0
    transitivePeerDependencies:
      - supports-color

  import-meta-resolve@4.2.0: {}

  imurmurhash@0.1.4: {}

  indent-string@4.0.0: {}

  indent-string@5.0.0: {}

  index-to-position@1.2.0: {}

  inherits@2.0.4: {}

  ini@1.3.8: {}

  ini@4.1.1: {}

  ini@4.1.3: {}

  internal-slot@1.1.0:
    dependencies:
      es-errors: 1.3.0
      hasown: 2.0.2
      side-channel: 1.1.0

  into-stream@7.0.0:
    dependencies:
      from2: 2.3.0
      p-is-promise: 3.0.0

  is-alphabetical@2.0.1: {}

  is-alphanumerical@2.0.1:
    dependencies:
      is-alphabetical: 2.0.1
      is-decimal: 2.0.1

  is-array-buffer@3.0.5:
    dependencies:
      call-bind: 1.0.8
      call-bound: 1.0.4
      get-intrinsic: 1.3.0

  is-arrayish@0.2.1: {}

  is-async-function@2.1.1:
    dependencies:
      async-function: 1.0.0
      call-bound: 1.0.4
      get-proto: 1.0.1
      has-tostringtag: 1.0.2
      safe-regex-test: 1.1.0

  is-bigint@1.1.0:
    dependencies:
      has-bigints: 1.1.0

  is-boolean-object@1.2.2:
    dependencies:
      call-bound: 1.0.4
      has-tostringtag: 1.0.2

  is-bun-module@2.0.0:
    dependencies:
      semver: 7.7.2

  is-callable@1.2.7: {}

  is-core-module@2.16.1:
    dependencies:
      hasown: 2.0.2

  is-data-view@1.0.2:
    dependencies:
      call-bound: 1.0.4
      get-intrinsic: 1.3.0
      is-typed-array: 1.1.15

  is-date-object@1.1.0:
    dependencies:
      call-bound: 1.0.4
      has-tostringtag: 1.0.2

  is-decimal@2.0.1: {}

  is-extglob@2.1.1: {}

  is-finalizationregistry@1.1.1:
    dependencies:
      call-bound: 1.0.4

  is-fullwidth-code-point@3.0.0: {}

  is-fullwidth-code-point@5.1.0:
    dependencies:
      get-east-asian-width: 1.4.0

  is-generator-function@1.1.0:
    dependencies:
      call-bound: 1.0.4
      get-proto: 1.0.1
      has-tostringtag: 1.0.2
      safe-regex-test: 1.1.0

  is-glob@4.0.3:
    dependencies:
      is-extglob: 2.1.1

  is-hexadecimal@2.0.1: {}

  is-map@2.0.3: {}

  is-negative-zero@2.0.3: {}

  is-number-object@1.1.1:
    dependencies:
      call-bound: 1.0.4
      has-tostringtag: 1.0.2

  is-number@7.0.0: {}

  is-obj@2.0.0: {}

  is-plain-obj@4.1.0: {}

  is-regex@1.2.1:
    dependencies:
      call-bound: 1.0.4
      gopd: 1.2.0
      has-tostringtag: 1.0.2
      hasown: 2.0.2

  is-set@2.0.3: {}

  is-shared-array-buffer@1.0.4:
    dependencies:
      call-bound: 1.0.4

  is-stream@2.0.1: {}

  is-stream@3.0.0: {}

  is-stream@4.0.1: {}

  is-string@1.1.1:
    dependencies:
      call-bound: 1.0.4
      has-tostringtag: 1.0.2

  is-symbol@1.1.1:
    dependencies:
      call-bound: 1.0.4
      has-symbols: 1.1.0
      safe-regex-test: 1.1.0

  is-text-path@2.0.0:
    dependencies:
      text-extensions: 2.4.0

  is-typed-array@1.1.15:
    dependencies:
      which-typed-array: 1.1.19

  is-unicode-supported@2.1.0: {}

  is-weakmap@2.0.2: {}

  is-weakref@1.1.1:
    dependencies:
      call-bound: 1.0.4

  is-weakset@2.0.4:
    dependencies:
      call-bound: 1.0.4
      get-intrinsic: 1.3.0

  isarray@1.0.0: {}

  isarray@2.0.5: {}

  isexe@2.0.0: {}

  issue-parser@7.0.1:
    dependencies:
      lodash.capitalize: 4.2.1
      lodash.escaperegexp: 4.1.2
      lodash.isplainobject: 4.0.6
      lodash.isstring: 4.0.1
      lodash.uniqby: 4.7.0

  istanbul-lib-coverage@3.2.2: {}

  istanbul-lib-report@3.0.1:
    dependencies:
      istanbul-lib-coverage: 3.2.2
      make-dir: 4.0.0
      supports-color: 7.2.0

  istanbul-lib-source-maps@5.0.6:
    dependencies:
      '@jridgewell/trace-mapping': 0.3.31
      debug: 4.4.3
      istanbul-lib-coverage: 3.2.2
    transitivePeerDependencies:
      - supports-color

  istanbul-reports@3.2.0:
    dependencies:
      html-escaper: 2.0.2
      istanbul-lib-report: 3.0.1

  java-properties@1.0.2: {}

  jiti@2.6.1: {}

  joycon@3.1.1: {}

  js-tokens@4.0.0: {}

  js-tokens@9.0.1: {}

  js-yaml@4.1.1:
    dependencies:
      argparse: 2.0.1

  json-buffer@3.0.1: {}

  json-parse-better-errors@1.0.2: {}

  json-parse-even-better-errors@2.3.1: {}

  json-schema-traverse@0.4.1: {}

  json-schema-traverse@1.0.0: {}

  json-stable-stringify-without-jsonify@1.0.1: {}

  json5@1.0.2:
    dependencies:
      minimist: 1.2.8

  jsonc-parser@3.3.1: {}

  jsonfile@6.2.0:
    dependencies:
      universalify: 2.0.1
    optionalDependencies:
      graceful-fs: 4.2.11

  jsonparse@1.3.1: {}

  jsonpointer@5.0.1: {}

  jsx-ast-utils-x@0.1.0: {}

  katex@0.16.25:
    dependencies:
      commander: 8.3.0

  keyv@4.5.4:
    dependencies:
      json-buffer: 3.0.1

  levn@0.4.1:
    dependencies:
      prelude-ls: 1.2.1
      type-check: 0.4.0

  lines-and-columns@1.2.4: {}

  linkify-it@5.0.0:
    dependencies:
      uc.micro: 2.1.0

  lint-staged@16.2.6:
    dependencies:
      commander: 14.0.2
      listr2: 9.0.5
      micromatch: 4.0.8
      nano-spawn: 2.0.0
      pidtree: 0.6.0
      string-argv: 0.3.2
      yaml: 2.8.1

  listr2@9.0.5:
    dependencies:
      cli-truncate: 5.1.1
      colorette: 2.0.20
      eventemitter3: 5.0.1
      log-update: 6.1.0
      rfdc: 1.4.1
      wrap-ansi: 9.0.2

  load-json-file@4.0.0:
    dependencies:
      graceful-fs: 4.2.11
      parse-json: 4.0.0
      pify: 3.0.0
      strip-bom: 3.0.0

  locate-path@2.0.0:
    dependencies:
      p-locate: 2.0.0
      path-exists: 3.0.0

  locate-path@6.0.0:
    dependencies:
      p-locate: 5.0.0

  locate-path@7.2.0:
    dependencies:
      p-locate: 6.0.0

  lodash-es@4.17.21: {}

  lodash.camelcase@4.3.0: {}

  lodash.capitalize@4.2.1: {}

  lodash.escaperegexp@4.1.2: {}

  lodash.isplainobject@4.0.6: {}

  lodash.isstring@4.0.1: {}

  lodash.kebabcase@4.1.1: {}

  lodash.merge@4.6.2: {}

  lodash.mergewith@4.6.2: {}

  lodash.snakecase@4.1.1: {}

  lodash.startcase@4.4.0: {}

  lodash.uniq@4.5.0: {}

  lodash.uniqby@4.7.0: {}

  lodash.upperfirst@4.3.1: {}

  lodash@4.17.21: {}

  log-update@6.1.0:
    dependencies:
      ansi-escapes: 7.2.0
      cli-cursor: 5.0.0
      slice-ansi: 7.1.2
      strip-ansi: 7.1.2
      wrap-ansi: 9.0.2

  loupe@3.2.1: {}

  lru-cache@10.4.3: {}

  lru-cache@11.2.2: {}

  magic-string@0.30.19:
    dependencies:
      '@jridgewell/sourcemap-codec': 1.5.5

  magicast@0.3.5:
    dependencies:
      '@babel/parser': 7.28.4
      '@babel/types': 7.28.4
      source-map-js: 1.2.1

  make-dir@4.0.0:
    dependencies:
      semver: 7.7.2

  make-error@1.3.6: {}

  markdown-it@14.1.0:
    dependencies:
      argparse: 2.0.1
      entities: 4.5.0
      linkify-it: 5.0.0
      mdurl: 2.0.0
      punycode.js: 2.3.1
      uc.micro: 2.1.0

  markdownlint-cli@0.45.0:
    dependencies:
      commander: 13.1.0
      glob: 13.0.0
      ignore: 7.0.5
      js-yaml: 4.1.1
      jsonc-parser: 3.3.1
      jsonpointer: 5.0.1
      markdown-it: 14.1.0
      markdownlint: 0.38.0
      minimatch: 10.0.3
      run-con: 1.3.2
      smol-toml: 1.3.4
    transitivePeerDependencies:
      - supports-color

  markdownlint@0.38.0:
    dependencies:
      micromark: 4.0.2
      micromark-core-commonmark: 2.0.3
      micromark-extension-directive: 4.0.0
      micromark-extension-gfm-autolink-literal: 2.1.0
      micromark-extension-gfm-footnote: 2.1.0
      micromark-extension-gfm-table: 2.1.1
      micromark-extension-math: 3.1.0
      micromark-util-types: 2.0.2
    transitivePeerDependencies:
      - supports-color

  markdownlint@0.39.0:
    dependencies:
      micromark: 4.0.2
      micromark-core-commonmark: 2.0.3
      micromark-extension-directive: 4.0.0
      micromark-extension-gfm-autolink-literal: 2.1.0
      micromark-extension-gfm-footnote: 2.1.0
      micromark-extension-gfm-table: 2.1.1
      micromark-extension-math: 3.1.0
      micromark-util-types: 2.0.2
    transitivePeerDependencies:
      - supports-color

  marked-terminal@7.3.0(marked@15.0.12):
    dependencies:
      ansi-escapes: 7.1.1
      ansi-regex: 6.2.2
      chalk: 5.6.2
      cli-highlight: 2.1.11
      cli-table3: 0.6.5
      marked: 15.0.12
      node-emoji: 2.2.0
      supports-hyperlinks: 3.2.0

  marked@15.0.12: {}

  math-intrinsics@1.1.0: {}

  mdurl@2.0.0: {}

  meow@12.1.1: {}

  meow@13.2.0: {}

  merge-stream@2.0.0: {}

  merge2@1.4.1: {}

  micromark-core-commonmark@2.0.3:
    dependencies:
      decode-named-character-reference: 1.2.0
      devlop: 1.1.0
      micromark-factory-destination: 2.0.1
      micromark-factory-label: 2.0.1
      micromark-factory-space: 2.0.1
      micromark-factory-title: 2.0.1
      micromark-factory-whitespace: 2.0.1
      micromark-util-character: 2.1.1
      micromark-util-chunked: 2.0.1
      micromark-util-classify-character: 2.0.1
      micromark-util-html-tag-name: 2.0.1
      micromark-util-normalize-identifier: 2.0.1
      micromark-util-resolve-all: 2.0.1
      micromark-util-subtokenize: 2.1.0
      micromark-util-symbol: 2.0.1
      micromark-util-types: 2.0.2

  micromark-extension-directive@4.0.0:
    dependencies:
      devlop: 1.1.0
      micromark-factory-space: 2.0.1
      micromark-factory-whitespace: 2.0.1
      micromark-util-character: 2.1.1
      micromark-util-symbol: 2.0.1
      micromark-util-types: 2.0.2
      parse-entities: 4.0.2

  micromark-extension-gfm-autolink-literal@2.1.0:
    dependencies:
      micromark-util-character: 2.1.1
      micromark-util-sanitize-uri: 2.0.1
      micromark-util-symbol: 2.0.1
      micromark-util-types: 2.0.2

  micromark-extension-gfm-footnote@2.1.0:
    dependencies:
      devlop: 1.1.0
      micromark-core-commonmark: 2.0.3
      micromark-factory-space: 2.0.1
      micromark-util-character: 2.1.1
      micromark-util-normalize-identifier: 2.0.1
      micromark-util-sanitize-uri: 2.0.1
      micromark-util-symbol: 2.0.1
      micromark-util-types: 2.0.2

  micromark-extension-gfm-table@2.1.1:
    dependencies:
      devlop: 1.1.0
      micromark-factory-space: 2.0.1
      micromark-util-character: 2.1.1
      micromark-util-symbol: 2.0.1
      micromark-util-types: 2.0.2

  micromark-extension-math@3.1.0:
    dependencies:
      '@types/katex': 0.16.7
      devlop: 1.1.0
      katex: 0.16.25
      micromark-factory-space: 2.0.1
      micromark-util-character: 2.1.1
      micromark-util-symbol: 2.0.1
      micromark-util-types: 2.0.2

  micromark-factory-destination@2.0.1:
    dependencies:
      micromark-util-character: 2.1.1
      micromark-util-symbol: 2.0.1
      micromark-util-types: 2.0.2

  micromark-factory-label@2.0.1:
    dependencies:
      devlop: 1.1.0
      micromark-util-character: 2.1.1
      micromark-util-symbol: 2.0.1
      micromark-util-types: 2.0.2

  micromark-factory-space@2.0.1:
    dependencies:
      micromark-util-character: 2.1.1
      micromark-util-types: 2.0.2

  micromark-factory-title@2.0.1:
    dependencies:
      micromark-factory-space: 2.0.1
      micromark-util-character: 2.1.1
      micromark-util-symbol: 2.0.1
      micromark-util-types: 2.0.2

  micromark-factory-whitespace@2.0.1:
    dependencies:
      micromark-factory-space: 2.0.1
      micromark-util-character: 2.1.1
      micromark-util-symbol: 2.0.1
      micromark-util-types: 2.0.2

  micromark-util-character@2.1.1:
    dependencies:
      micromark-util-symbol: 2.0.1
      micromark-util-types: 2.0.2

  micromark-util-chunked@2.0.1:
    dependencies:
      micromark-util-symbol: 2.0.1

  micromark-util-classify-character@2.0.1:
    dependencies:
      micromark-util-character: 2.1.1
      micromark-util-symbol: 2.0.1
      micromark-util-types: 2.0.2

  micromark-util-combine-extensions@2.0.1:
    dependencies:
      micromark-util-chunked: 2.0.1
      micromark-util-types: 2.0.2

  micromark-util-decode-numeric-character-reference@2.0.2:
    dependencies:
      micromark-util-symbol: 2.0.1

  micromark-util-encode@2.0.1: {}

  micromark-util-html-tag-name@2.0.1: {}

  micromark-util-normalize-identifier@2.0.1:
    dependencies:
      micromark-util-symbol: 2.0.1

  micromark-util-resolve-all@2.0.1:
    dependencies:
      micromark-util-types: 2.0.2

  micromark-util-sanitize-uri@2.0.1:
    dependencies:
      micromark-util-character: 2.1.1
      micromark-util-encode: 2.0.1
      micromark-util-symbol: 2.0.1

  micromark-util-subtokenize@2.1.0:
    dependencies:
      devlop: 1.1.0
      micromark-util-chunked: 2.0.1
      micromark-util-symbol: 2.0.1
      micromark-util-types: 2.0.2

  micromark-util-symbol@2.0.1: {}

  micromark-util-types@2.0.2: {}

  micromark@4.0.2:
    dependencies:
      '@types/debug': 4.1.12
      debug: 4.4.3
      decode-named-character-reference: 1.2.0
      devlop: 1.1.0
      micromark-core-commonmark: 2.0.3
      micromark-factory-space: 2.0.1
      micromark-util-character: 2.1.1
      micromark-util-chunked: 2.0.1
      micromark-util-combine-extensions: 2.0.1
      micromark-util-decode-numeric-character-reference: 2.0.2
      micromark-util-encode: 2.0.1
      micromark-util-normalize-identifier: 2.0.1
      micromark-util-resolve-all: 2.0.1
      micromark-util-sanitize-uri: 2.0.1
      micromark-util-subtokenize: 2.1.0
      micromark-util-symbol: 2.0.1
      micromark-util-types: 2.0.2
    transitivePeerDependencies:
      - supports-color

  micromatch@4.0.8:
    dependencies:
      braces: 3.0.3
      picomatch: 2.3.1

  mime@4.1.0: {}

  mimic-fn@2.1.0: {}

  mimic-fn@4.0.0: {}

  mimic-function@5.0.1: {}

  minimatch@10.0.3:
    dependencies:
      '@isaacs/brace-expansion': 5.0.0

  minimatch@10.1.1:
    dependencies:
      '@isaacs/brace-expansion': 5.0.0

  minimatch@3.1.2:
    dependencies:
      brace-expansion: 1.1.12

  minimatch@9.0.5:
    dependencies:
      brace-expansion: 2.0.2

  minimist@1.2.8: {}

  minipass@7.1.2: {}

  ms@2.1.3: {}

  mz@2.7.0:
    dependencies:
      any-promise: 1.3.0
      object-assign: 4.1.1
      thenify-all: 1.6.0

  nano-spawn@2.0.0: {}

  nanoid@3.3.11: {}

  napi-postinstall@0.3.3: {}

  natural-compare@1.4.0: {}

  neo-async@2.6.2: {}

  nerf-dart@1.0.0: {}

  node-emoji@2.2.0:
    dependencies:
      '@sindresorhus/is': 4.6.0
      char-regex: 1.0.2
      emojilib: 2.4.0
      skin-tone: 2.0.0

  normalize-package-data@6.0.2:
    dependencies:
      hosted-git-info: 7.0.2
      semver: 7.7.3
      validate-npm-package-license: 3.0.4

  normalize-url@8.1.0: {}

  npm-run-path@4.0.1:
    dependencies:
      path-key: 3.1.1

  npm-run-path@5.3.0:
    dependencies:
      path-key: 4.0.0

  npm-run-path@6.0.0:
    dependencies:
      path-key: 4.0.0
      unicorn-magic: 0.3.0

  npm@10.9.3: {}

  object-assign@4.1.1: {}

  object-inspect@1.13.4: {}

  object-keys@1.1.1: {}

  object.assign@4.1.7:
    dependencies:
      call-bind: 1.0.8
      call-bound: 1.0.4
      define-properties: 1.2.1
      es-object-atoms: 1.1.1
      has-symbols: 1.1.0
      object-keys: 1.1.1

  object.fromentries@2.0.8:
    dependencies:
      call-bind: 1.0.8
      define-properties: 1.2.1
      es-abstract: 1.24.0
      es-object-atoms: 1.1.1

  object.groupby@1.0.3:
    dependencies:
      call-bind: 1.0.8
      define-properties: 1.2.1
      es-abstract: 1.24.0

  object.values@1.2.1:
    dependencies:
      call-bind: 1.0.8
      call-bound: 1.0.4
      define-properties: 1.2.1
      es-object-atoms: 1.1.1

  on-exit-leak-free@2.1.2: {}

  once@1.4.0:
    dependencies:
      wrappy: 1.0.2

  onetime@5.1.2:
    dependencies:
      mimic-fn: 2.1.0

  onetime@6.0.0:
    dependencies:
      mimic-fn: 4.0.0

  onetime@7.0.0:
    dependencies:
      mimic-function: 5.0.1

  optionator@0.9.4:
    dependencies:
      deep-is: 0.1.4
      fast-levenshtein: 2.0.6
      levn: 0.4.1
      prelude-ls: 1.2.1
      type-check: 0.4.0
      word-wrap: 1.2.5

  own-keys@1.0.1:
    dependencies:
      get-intrinsic: 1.3.0
      object-keys: 1.1.1
      safe-push-apply: 1.0.0

  p-each-series@3.0.0: {}

  p-filter@4.1.0:
    dependencies:
      p-map: 7.0.3

  p-is-promise@3.0.0: {}

  p-limit@1.3.0:
    dependencies:
      p-try: 1.0.0

  p-limit@3.1.0:
    dependencies:
      yocto-queue: 0.1.0

  p-limit@4.0.0:
    dependencies:
      yocto-queue: 1.2.1

  p-locate@2.0.0:
    dependencies:
      p-limit: 1.3.0

  p-locate@5.0.0:
    dependencies:
      p-limit: 3.1.0

  p-locate@6.0.0:
    dependencies:
      p-limit: 4.0.0

  p-map@7.0.3: {}

  p-reduce@2.1.0: {}

  p-reduce@3.0.0: {}

  p-try@1.0.0: {}

  parent-module@1.0.1:
    dependencies:
      callsites: 3.1.0

  parse-entities@4.0.2:
    dependencies:
      '@types/unist': 2.0.11
      character-entities-legacy: 3.0.0
      character-reference-invalid: 2.0.1
      decode-named-character-reference: 1.2.0
      is-alphanumerical: 2.0.1
      is-decimal: 2.0.1
      is-hexadecimal: 2.0.1

  parse-json@4.0.0:
    dependencies:
      error-ex: 1.3.4
      json-parse-better-errors: 1.0.2

  parse-json@5.2.0:
    dependencies:
      '@babel/code-frame': 7.27.1
      error-ex: 1.3.4
      json-parse-even-better-errors: 2.3.1
      lines-and-columns: 1.2.4

  parse-json@8.3.0:
    dependencies:
      '@babel/code-frame': 7.27.1
      index-to-position: 1.2.0
      type-fest: 4.41.0

  parse-ms@4.0.0: {}

  parse5-htmlparser2-tree-adapter@6.0.1:
    dependencies:
      parse5: 6.0.1

  parse5@5.1.1: {}

  parse5@6.0.1: {}

  path-exists@3.0.0: {}

  path-exists@4.0.0: {}

  path-exists@5.0.0: {}

  path-key@3.1.1: {}

  path-key@4.0.0: {}

  path-parse@1.0.7: {}

  path-scurry@2.0.0:
    dependencies:
      lru-cache: 11.2.2
      minipass: 7.1.2

  path-type@4.0.0: {}

  pathe@2.0.3: {}

  pathval@2.0.1: {}

  picocolors@1.1.1: {}

  picomatch@2.3.1: {}

  picomatch@4.0.3: {}

  pidtree@0.6.0: {}

  pify@3.0.0: {}

  pino-abstract-transport@2.0.0:
    dependencies:
      split2: 4.2.0

  pino-pretty@13.1.2:
    dependencies:
      colorette: 2.0.20
      dateformat: 4.6.3
      fast-copy: 3.0.2
      fast-safe-stringify: 2.1.1
      help-me: 5.0.0
      joycon: 3.1.1
      minimist: 1.2.8
      on-exit-leak-free: 2.1.2
      pino-abstract-transport: 2.0.0
      pump: 3.0.3
      secure-json-parse: 4.1.0
      sonic-boom: 4.2.0
      strip-json-comments: 5.0.3

  pino-std-serializers@7.0.0: {}

  pino@10.1.0:
    dependencies:
      '@pinojs/redact': 0.4.0
      atomic-sleep: 1.0.0
      on-exit-leak-free: 2.1.2
      pino-abstract-transport: 2.0.0
      pino-std-serializers: 7.0.0
      process-warning: 5.0.0
      quick-format-unescaped: 4.0.4
      real-require: 0.2.0
      safe-stable-stringify: 2.5.0
      sonic-boom: 4.2.0
      thread-stream: 3.1.0

  pkg-conf@2.1.0:
    dependencies:
      find-up: 2.1.0
      load-json-file: 4.0.0

  possible-typed-array-names@1.1.0: {}

  postcss@8.5.6:
    dependencies:
      nanoid: 3.3.11
      picocolors: 1.1.1
      source-map-js: 1.2.1

  prelude-ls@1.2.1: {}

  prettier@3.6.2: {}

  pretty-ms@9.3.0:
    dependencies:
      parse-ms: 4.0.0

  process-nextick-args@2.0.1: {}

  process-warning@5.0.0: {}

  proto-list@1.2.4: {}

  pump@3.0.3:
    dependencies:
      end-of-stream: 1.4.5
      once: 1.4.0

  punycode.js@2.3.1: {}

  punycode@2.3.1: {}

  queue-microtask@1.2.3: {}

  quick-format-unescaped@4.0.4: {}

  rc@1.2.8:
    dependencies:
      deep-extend: 0.6.0
      ini: 1.3.8
      minimist: 1.2.8
      strip-json-comments: 2.0.1

  read-package-up@11.0.0:
    dependencies:
      find-up-simple: 1.0.1
      read-pkg: 9.0.1
      type-fest: 4.41.0

  read-pkg@9.0.1:
    dependencies:
      '@types/normalize-package-data': 2.4.4
      normalize-package-data: 6.0.2
      parse-json: 8.3.0
      type-fest: 4.41.0
      unicorn-magic: 0.1.0

  readable-stream@2.3.8:
    dependencies:
      core-util-is: 1.0.3
      inherits: 2.0.4
      isarray: 1.0.0
      process-nextick-args: 2.0.1
      safe-buffer: 5.1.2
      string_decoder: 1.1.1
      util-deprecate: 1.0.2

  real-require@0.2.0: {}

  refa@0.12.1:
    dependencies:
      '@eslint-community/regexpp': 4.12.1

  reflect.getprototypeof@1.0.10:
    dependencies:
      call-bind: 1.0.8
      define-properties: 1.2.1
      es-abstract: 1.24.0
      es-errors: 1.3.0
      es-object-atoms: 1.1.1
      get-intrinsic: 1.3.0
      get-proto: 1.0.1
      which-builtin-type: 1.2.1

  regexp-ast-analysis@0.7.1:
    dependencies:
      '@eslint-community/regexpp': 4.12.1
      refa: 0.12.1

  regexp-tree@0.1.27: {}

  regexp.prototype.flags@1.5.4:
    dependencies:
      call-bind: 1.0.8
      define-properties: 1.2.1
      es-errors: 1.3.0
      get-proto: 1.0.1
      gopd: 1.2.0
      set-function-name: 2.0.2

  registry-auth-token@5.1.0:
    dependencies:
      '@pnpm/npm-conf': 2.3.1

  require-directory@2.1.1: {}

  require-from-string@2.0.2: {}

  resolve-from@4.0.0: {}

  resolve-from@5.0.0: {}

  resolve-pkg-maps@1.0.0: {}

  resolve@1.22.10:
    dependencies:
      is-core-module: 2.16.1
      path-parse: 1.0.7
      supports-preserve-symlinks-flag: 1.0.0

  restore-cursor@5.1.0:
    dependencies:
      onetime: 7.0.0
      signal-exit: 4.1.0

  reusify@1.1.0: {}

  rfdc@1.4.1: {}

  rollup@4.52.2:
    dependencies:
      '@types/estree': 1.0.8
    optionalDependencies:
      '@rollup/rollup-android-arm-eabi': 4.52.2
      '@rollup/rollup-android-arm64': 4.52.2
      '@rollup/rollup-darwin-arm64': 4.52.2
      '@rollup/rollup-darwin-x64': 4.52.2
      '@rollup/rollup-freebsd-arm64': 4.52.2
      '@rollup/rollup-freebsd-x64': 4.52.2
      '@rollup/rollup-linux-arm-gnueabihf': 4.52.2
      '@rollup/rollup-linux-arm-musleabihf': 4.52.2
      '@rollup/rollup-linux-arm64-gnu': 4.52.2
      '@rollup/rollup-linux-arm64-musl': 4.52.2
      '@rollup/rollup-linux-loong64-gnu': 4.52.2
      '@rollup/rollup-linux-ppc64-gnu': 4.52.2
      '@rollup/rollup-linux-riscv64-gnu': 4.52.2
      '@rollup/rollup-linux-riscv64-musl': 4.52.2
      '@rollup/rollup-linux-s390x-gnu': 4.52.2
      '@rollup/rollup-linux-x64-gnu': 4.52.2
      '@rollup/rollup-linux-x64-musl': 4.52.2
      '@rollup/rollup-openharmony-arm64': 4.52.2
      '@rollup/rollup-win32-arm64-msvc': 4.52.2
      '@rollup/rollup-win32-ia32-msvc': 4.52.2
      '@rollup/rollup-win32-x64-gnu': 4.52.2
      '@rollup/rollup-win32-x64-msvc': 4.52.2
      fsevents: 2.3.3

  run-con@1.3.2:
    dependencies:
      deep-extend: 0.6.0
      ini: 4.1.3
      minimist: 1.2.8
      strip-json-comments: 3.1.1

  run-parallel@1.2.0:
    dependencies:
      queue-microtask: 1.2.3

  safe-array-concat@1.1.3:
    dependencies:
      call-bind: 1.0.8
      call-bound: 1.0.4
      get-intrinsic: 1.3.0
      has-symbols: 1.1.0
      isarray: 2.0.5

  safe-buffer@5.1.2: {}

  safe-push-apply@1.0.0:
    dependencies:
      es-errors: 1.3.0
      isarray: 2.0.5

  safe-regex-test@1.1.0:
    dependencies:
      call-bound: 1.0.4
      es-errors: 1.3.0
      is-regex: 1.2.1

  safe-regex@2.1.1:
    dependencies:
      regexp-tree: 0.1.27

  safe-stable-stringify@2.5.0: {}

  scslre@0.3.0:
    dependencies:
      '@eslint-community/regexpp': 4.12.1
      refa: 0.12.1
      regexp-ast-analysis: 0.7.1

  secure-json-parse@4.1.0: {}

  semantic-release@24.2.9(typescript@5.9.3):
    dependencies:
      '@semantic-release/commit-analyzer': 13.0.1(semantic-release@24.2.9(typescript@5.9.3))
      '@semantic-release/error': 4.0.0
      '@semantic-release/github': 11.0.6(semantic-release@24.2.9(typescript@5.9.3))
      '@semantic-release/npm': 12.0.2(semantic-release@24.2.9(typescript@5.9.3))
      '@semantic-release/release-notes-generator': 14.1.0(semantic-release@24.2.9(typescript@5.9.3))
      aggregate-error: 5.0.0
      cosmiconfig: 9.0.0(typescript@5.9.3)
      debug: 4.4.3
      env-ci: 11.2.0
      execa: 9.6.0
      figures: 6.1.0
      find-versions: 6.0.0
      get-stream: 6.0.1
      git-log-parser: 1.2.1
      hook-std: 4.0.0
      hosted-git-info: 8.1.0
      import-from-esm: 2.0.0
      lodash-es: 4.17.21
      marked: 15.0.12
      marked-terminal: 7.3.0(marked@15.0.12)
      micromatch: 4.0.8
      p-each-series: 3.0.0
      p-reduce: 3.0.0
      read-package-up: 11.0.0
      resolve-from: 5.0.0
      semver: 7.7.2
      semver-diff: 5.0.0
      signale: 1.4.0
      yargs: 17.7.2
    transitivePeerDependencies:
      - supports-color
      - typescript

  semver-diff@5.0.0:
    dependencies:
      semver: 7.7.2

  semver-regex@4.0.5: {}

  semver@6.3.1: {}

  semver@7.7.2: {}

  semver@7.7.3: {}

  set-function-length@1.2.2:
    dependencies:
      define-data-property: 1.1.4
      es-errors: 1.3.0
      function-bind: 1.1.2
      get-intrinsic: 1.3.0
      gopd: 1.2.0
      has-property-descriptors: 1.0.2

  set-function-name@2.0.2:
    dependencies:
      define-data-property: 1.1.4
      es-errors: 1.3.0
      functions-have-names: 1.2.3
      has-property-descriptors: 1.0.2

  set-proto@1.0.0:
    dependencies:
      dunder-proto: 1.0.1
      es-errors: 1.3.0
      es-object-atoms: 1.1.1

  shebang-command@2.0.0:
    dependencies:
      shebang-regex: 3.0.0

  shebang-regex@3.0.0: {}

  side-channel-list@1.0.0:
    dependencies:
      es-errors: 1.3.0
      object-inspect: 1.13.4

  side-channel-map@1.0.1:
    dependencies:
      call-bound: 1.0.4
      es-errors: 1.3.0
      get-intrinsic: 1.3.0
      object-inspect: 1.13.4

  side-channel-weakmap@1.0.2:
    dependencies:
      call-bound: 1.0.4
      es-errors: 1.3.0
      get-intrinsic: 1.3.0
      object-inspect: 1.13.4
      side-channel-map: 1.0.1

  side-channel@1.1.0:
    dependencies:
      es-errors: 1.3.0
      object-inspect: 1.13.4
      side-channel-list: 1.0.0
      side-channel-map: 1.0.1
      side-channel-weakmap: 1.0.2

  siginfo@2.0.0: {}

  signal-exit@3.0.7: {}

  signal-exit@4.1.0: {}

  signale@1.4.0:
    dependencies:
      chalk: 2.4.2
      figures: 2.0.0
      pkg-conf: 2.1.0

  skin-tone@2.0.0:
    dependencies:
      unicode-emoji-modifier-base: 1.0.0

  slice-ansi@7.1.2:
    dependencies:
      ansi-styles: 6.2.3
      is-fullwidth-code-point: 5.1.0

  smol-toml@1.3.4: {}

  sonic-boom@4.2.0:
    dependencies:
      atomic-sleep: 1.0.0

  source-map-js@1.2.1: {}

  source-map@0.6.1: {}

  spawn-error-forwarder@1.0.0: {}

  spdx-correct@3.2.0:
    dependencies:
      spdx-expression-parse: 3.0.1
      spdx-license-ids: 3.0.22

  spdx-exceptions@2.5.0: {}

  spdx-expression-parse@3.0.1:
    dependencies:
      spdx-exceptions: 2.5.0
      spdx-license-ids: 3.0.22

  spdx-license-ids@3.0.22: {}

  split2@1.0.0:
    dependencies:
      through2: 2.0.5

  split2@4.2.0: {}

  stable-hash-x@0.2.0: {}

  stackback@0.0.2: {}

  std-env@3.9.0: {}

  stop-iteration-iterator@1.1.0:
    dependencies:
      es-errors: 1.3.0
      internal-slot: 1.1.0

  stream-combiner2@1.1.1:
    dependencies:
      duplexer2: 0.1.4
      readable-stream: 2.3.8

  string-argv@0.3.2: {}

  string-width@4.2.3:
    dependencies:
      emoji-regex: 8.0.0
      is-fullwidth-code-point: 3.0.0
      strip-ansi: 6.0.1

  string-width@7.2.0:
    dependencies:
      emoji-regex: 10.6.0
      get-east-asian-width: 1.4.0
      strip-ansi: 7.1.2

  string-width@8.1.0:
    dependencies:
      get-east-asian-width: 1.4.0
      strip-ansi: 7.1.2

  string.prototype.trim@1.2.10:
    dependencies:
      call-bind: 1.0.8
      call-bound: 1.0.4
      define-data-property: 1.1.4
      define-properties: 1.2.1
      es-abstract: 1.24.0
      es-object-atoms: 1.1.1
      has-property-descriptors: 1.0.2

  string.prototype.trimend@1.0.9:
    dependencies:
      call-bind: 1.0.8
      call-bound: 1.0.4
      define-properties: 1.2.1
      es-object-atoms: 1.1.1

  string.prototype.trimstart@1.0.8:
    dependencies:
      call-bind: 1.0.8
      define-properties: 1.2.1
      es-object-atoms: 1.1.1

  string_decoder@1.1.1:
    dependencies:
      safe-buffer: 5.1.2

  strip-ansi@6.0.1:
    dependencies:
      ansi-regex: 5.0.1

  strip-ansi@7.1.2:
    dependencies:
      ansi-regex: 6.2.2

  strip-bom@3.0.0: {}

  strip-final-newline@2.0.0: {}

  strip-final-newline@3.0.0: {}

  strip-final-newline@4.0.0: {}

  strip-json-comments@2.0.1: {}

  strip-json-comments@3.1.1: {}

  strip-json-comments@5.0.3: {}

  strip-literal@3.0.0:
    dependencies:
      js-tokens: 9.0.1

  super-regex@1.0.0:
    dependencies:
      function-timeout: 1.0.2
      time-span: 5.1.0

  supports-color@5.5.0:
    dependencies:
      has-flag: 3.0.0

  supports-color@7.2.0:
    dependencies:
      has-flag: 4.0.0

  supports-hyperlinks@3.2.0:
    dependencies:
      has-flag: 4.0.0
      supports-color: 7.2.0

  supports-preserve-symlinks-flag@1.0.0: {}

  temp-dir@3.0.0: {}

  tempfile@5.0.0:
    dependencies:
      temp-dir: 3.0.0

  tempy@3.1.0:
    dependencies:
      is-stream: 3.0.0
      temp-dir: 3.0.0
      type-fest: 2.19.0
      unique-string: 3.0.0

  test-exclude@7.0.1:
    dependencies:
      '@istanbuljs/schema': 0.1.3
      glob: 13.0.0
      minimatch: 9.0.5

  text-extensions@2.4.0: {}

  thenify-all@1.6.0:
    dependencies:
      thenify: 3.3.1

  thenify@3.3.1:
    dependencies:
      any-promise: 1.3.0

  thread-stream@3.1.0:
    dependencies:
      real-require: 0.2.0

  through2@2.0.5:
    dependencies:
      readable-stream: 2.3.8
      xtend: 4.0.2

  through@2.3.8: {}

  time-span@5.1.0:
    dependencies:
      convert-hrtime: 5.0.0

  tinybench@2.9.0: {}

  tinyexec@0.3.2: {}

  tinyexec@1.0.1: {}

  tinyglobby@0.2.15:
    dependencies:
      fdir: 6.5.0(picomatch@4.0.3)
      picomatch: 4.0.3

  tinypool@1.1.1: {}

  tinyrainbow@2.0.0: {}

  tinyspy@4.0.4: {}

  to-regex-range@5.0.1:
    dependencies:
      is-number: 7.0.0

  traverse@0.6.8: {}

  ts-api-utils@2.1.0(typescript@5.9.3):
    dependencies:
      typescript: 5.9.3

  ts-node@10.9.2(@types/node@24.10.1)(typescript@5.9.3):
    dependencies:
      '@cspotcode/source-map-support': 0.8.1
      '@tsconfig/node10': 1.0.11
      '@tsconfig/node12': 1.0.11
      '@tsconfig/node14': 1.0.3
      '@tsconfig/node16': 1.0.4
      '@types/node': 24.10.1
      acorn: 8.15.0
      acorn-walk: 8.3.4
      arg: 4.1.3
      create-require: 1.1.1
      diff: 4.0.2
      make-error: 1.3.6
      typescript: 5.9.3
      v8-compile-cache-lib: 3.0.1
      yn: 3.1.1

  tsconfig-paths@3.15.0:
    dependencies:
      '@types/json5': 0.0.29
      json5: 1.0.2
      minimist: 1.2.8
      strip-bom: 3.0.0

  tslib@2.8.1:
    optional: true

  tsx@4.20.6:
    dependencies:
      esbuild: 0.25.10
      get-tsconfig: 4.10.1
    optionalDependencies:
      fsevents: 2.3.3

  type-check@0.4.0:
    dependencies:
      prelude-ls: 1.2.1

  type-fest@1.4.0: {}

  type-fest@2.19.0: {}

  type-fest@4.41.0: {}

  typed-array-buffer@1.0.3:
    dependencies:
      call-bound: 1.0.4
      es-errors: 1.3.0
      is-typed-array: 1.1.15

  typed-array-byte-length@1.0.3:
    dependencies:
      call-bind: 1.0.8
      for-each: 0.3.5
      gopd: 1.2.0
      has-proto: 1.2.0
      is-typed-array: 1.1.15

  typed-array-byte-offset@1.0.4:
    dependencies:
      available-typed-arrays: 1.0.7
      call-bind: 1.0.8
      for-each: 0.3.5
      gopd: 1.2.0
      has-proto: 1.2.0
      is-typed-array: 1.1.15
      reflect.getprototypeof: 1.0.10

  typed-array-length@1.0.7:
    dependencies:
      call-bind: 1.0.8
      for-each: 0.3.5
      gopd: 1.2.0
      is-typed-array: 1.1.15
      possible-typed-array-names: 1.1.0
      reflect.getprototypeof: 1.0.10

  typescript@5.9.3: {}

  uc.micro@2.1.0: {}

  uglify-js@3.19.3:
    optional: true

  unbox-primitive@1.1.0:
    dependencies:
      call-bound: 1.0.4
      has-bigints: 1.1.0
      has-symbols: 1.1.0
      which-boxed-primitive: 1.1.1

  undici-types@6.21.0: {}

  undici-types@7.16.0: {}

  unicode-emoji-modifier-base@1.0.0: {}

  unicorn-magic@0.1.0: {}

  unicorn-magic@0.3.0: {}

  unique-string@3.0.0:
    dependencies:
      crypto-random-string: 4.0.0

  universal-user-agent@7.0.3: {}

  universalify@2.0.1: {}

  unrs-resolver@1.11.1:
    dependencies:
      napi-postinstall: 0.3.3
    optionalDependencies:
      '@unrs/resolver-binding-android-arm-eabi': 1.11.1
      '@unrs/resolver-binding-android-arm64': 1.11.1
      '@unrs/resolver-binding-darwin-arm64': 1.11.1
      '@unrs/resolver-binding-darwin-x64': 1.11.1
      '@unrs/resolver-binding-freebsd-x64': 1.11.1
      '@unrs/resolver-binding-linux-arm-gnueabihf': 1.11.1
      '@unrs/resolver-binding-linux-arm-musleabihf': 1.11.1
      '@unrs/resolver-binding-linux-arm64-gnu': 1.11.1
      '@unrs/resolver-binding-linux-arm64-musl': 1.11.1
      '@unrs/resolver-binding-linux-ppc64-gnu': 1.11.1
      '@unrs/resolver-binding-linux-riscv64-gnu': 1.11.1
      '@unrs/resolver-binding-linux-riscv64-musl': 1.11.1
      '@unrs/resolver-binding-linux-s390x-gnu': 1.11.1
      '@unrs/resolver-binding-linux-x64-gnu': 1.11.1
      '@unrs/resolver-binding-linux-x64-musl': 1.11.1
      '@unrs/resolver-binding-wasm32-wasi': 1.11.1
      '@unrs/resolver-binding-win32-arm64-msvc': 1.11.1
      '@unrs/resolver-binding-win32-ia32-msvc': 1.11.1
      '@unrs/resolver-binding-win32-x64-msvc': 1.11.1

  uri-js@4.4.1:
    dependencies:
      punycode: 2.3.1

  url-join@5.0.0: {}

  util-deprecate@1.0.2: {}

  v8-compile-cache-lib@3.0.1: {}

  validate-npm-package-license@3.0.4:
    dependencies:
      spdx-correct: 3.2.0
      spdx-expression-parse: 3.0.1

  vite-node@3.2.4(@types/node@24.10.1)(jiti@2.6.1)(tsx@4.20.6)(yaml@2.8.1):
    dependencies:
      cac: 6.7.14
      debug: 4.4.3
      es-module-lexer: 1.7.0
      pathe: 2.0.3
      vite: 7.1.7(@types/node@24.10.1)(jiti@2.6.1)(tsx@4.20.6)(yaml@2.8.1)
    transitivePeerDependencies:
      - '@types/node'
      - jiti
      - less
      - lightningcss
      - sass
      - sass-embedded
      - stylus
      - sugarss
      - supports-color
      - terser
      - tsx
      - yaml

  vite@7.1.7(@types/node@24.10.1)(jiti@2.6.1)(tsx@4.20.6)(yaml@2.8.1):
    dependencies:
      esbuild: 0.25.10
      fdir: 6.5.0(picomatch@4.0.3)
      picomatch: 4.0.3
      postcss: 8.5.6
      rollup: 4.52.2
      tinyglobby: 0.2.15
    optionalDependencies:
      '@types/node': 24.10.1
      fsevents: 2.3.3
      jiti: 2.6.1
      tsx: 4.20.6
      yaml: 2.8.1

  vitest@3.2.4(@types/debug@4.1.12)(@types/node@24.10.1)(jiti@2.6.1)(tsx@4.20.6)(yaml@2.8.1):
    dependencies:
      '@types/chai': 5.2.2
      '@vitest/expect': 3.2.4
      '@vitest/mocker': 3.2.4(vite@7.1.7(@types/node@24.10.1)(jiti@2.6.1)(tsx@4.20.6)(yaml@2.8.1))
      '@vitest/pretty-format': 3.2.4
      '@vitest/runner': 3.2.4
      '@vitest/snapshot': 3.2.4
      '@vitest/spy': 3.2.4
      '@vitest/utils': 3.2.4
      chai: 5.3.3
      debug: 4.4.3
      expect-type: 1.2.2
      magic-string: 0.30.19
      pathe: 2.0.3
      picomatch: 4.0.3
      std-env: 3.9.0
      tinybench: 2.9.0
      tinyexec: 0.3.2
      tinyglobby: 0.2.15
      tinypool: 1.1.1
      tinyrainbow: 2.0.0
      vite: 7.1.7(@types/node@24.10.1)(jiti@2.6.1)(tsx@4.20.6)(yaml@2.8.1)
      vite-node: 3.2.4(@types/node@24.10.1)(jiti@2.6.1)(tsx@4.20.6)(yaml@2.8.1)
      why-is-node-running: 2.3.0
    optionalDependencies:
      '@types/debug': 4.1.12
      '@types/node': 24.10.1
    transitivePeerDependencies:
      - jiti
      - less
      - lightningcss
      - msw
      - sass
      - sass-embedded
      - stylus
      - sugarss
      - supports-color
      - terser
      - tsx
      - yaml

  which-boxed-primitive@1.1.1:
    dependencies:
      is-bigint: 1.1.0
      is-boolean-object: 1.2.2
      is-number-object: 1.1.1
      is-string: 1.1.1
      is-symbol: 1.1.1

  which-builtin-type@1.2.1:
    dependencies:
      call-bound: 1.0.4
      function.prototype.name: 1.1.8
      has-tostringtag: 1.0.2
      is-async-function: 2.1.1
      is-date-object: 1.1.0
      is-finalizationregistry: 1.1.1
      is-generator-function: 1.1.0
      is-regex: 1.2.1
      is-weakref: 1.1.1
      isarray: 2.0.5
      which-boxed-primitive: 1.1.1
      which-collection: 1.0.2
      which-typed-array: 1.1.19

  which-collection@1.0.2:
    dependencies:
      is-map: 2.0.3
      is-set: 2.0.3
      is-weakmap: 2.0.2
      is-weakset: 2.0.4

  which-typed-array@1.1.19:
    dependencies:
      available-typed-arrays: 1.0.7
      call-bind: 1.0.8
      call-bound: 1.0.4
      for-each: 0.3.5
      get-proto: 1.0.1
      gopd: 1.2.0
      has-tostringtag: 1.0.2

  which@2.0.2:
    dependencies:
      isexe: 2.0.0

  why-is-node-running@2.3.0:
    dependencies:
      siginfo: 2.0.0
      stackback: 0.0.2

  word-wrap@1.2.5: {}

  wordwrap@1.0.0: {}

  wrap-ansi@7.0.0:
    dependencies:
      ansi-styles: 4.3.0
      string-width: 4.2.3
      strip-ansi: 6.0.1

  wrap-ansi@9.0.2:
    dependencies:
      ansi-styles: 6.2.3
      string-width: 7.2.0
      strip-ansi: 7.1.2

  wrappy@1.0.2: {}

  xtend@4.0.2: {}

  y18n@5.0.8: {}

  yaml@2.8.1: {}

  yargs-parser@20.2.9: {}

  yargs-parser@21.1.1: {}

  yargs@16.2.0:
    dependencies:
      cliui: 7.0.4
      escalade: 3.2.0
      get-caller-file: 2.0.5
      require-directory: 2.1.1
      string-width: 4.2.3
      y18n: 5.0.8
      yargs-parser: 20.2.9

  yargs@17.7.2:
    dependencies:
      cliui: 8.0.1
      escalade: 3.2.0
      get-caller-file: 2.0.5
      require-directory: 2.1.1
      string-width: 4.2.3
      y18n: 5.0.8
      yargs-parser: 21.1.1

  yn@3.1.1: {}

  yocto-queue@0.1.0: {}

  yocto-queue@1.2.1: {}

  yoctocolors@2.1.2: {}<|MERGE_RESOLUTION|>--- conflicted
+++ resolved
@@ -856,23 +856,8 @@
 
   '@typescript-eslint/scope-manager@8.46.3':
     resolution: {integrity: sha512-FCi7Y1zgrmxp3DfWfr+3m9ansUUFoy8dkEdeQSgA9gbm8DaHYvZCdkFRQrtKiedFf3Ha6VmoqoAaP68+i+22kg==}
-<<<<<<< HEAD
     engines: {node: ^18.18.0 || ^20.9.0 || >=21.1.0}
 
-  '@typescript-eslint/scope-manager@8.47.0':
-    resolution: {integrity: sha512-a0TTJk4HXMkfpFkL9/WaGTNuv7JWfFTQFJd6zS9dVAjKsojmv9HT55xzbEpnZoY+VUb+YXLMp+ihMLz/UlZfDg==}
-    engines: {node: ^18.18.0 || ^20.9.0 || >=21.1.0}
-
-  '@typescript-eslint/tsconfig-utils@8.46.3':
-    resolution: {integrity: sha512-GLupljMniHNIROP0zE7nCcybptolcH8QZfXOpCfhQDAdwJ/ZTlcaBOYebSOZotpti/3HrHSw7D3PZm75gYFsOA==}
-=======
->>>>>>> a9121d1b
-    engines: {node: ^18.18.0 || ^20.9.0 || >=21.1.0}
-    peerDependencies:
-      typescript: '>=4.8.4 <6.0.0'
-
-<<<<<<< HEAD
-=======
   '@typescript-eslint/scope-manager@8.47.0':
     resolution: {integrity: sha512-a0TTJk4HXMkfpFkL9/WaGTNuv7JWfFTQFJd6zS9dVAjKsojmv9HT55xzbEpnZoY+VUb+YXLMp+ihMLz/UlZfDg==}
     engines: {node: ^18.18.0 || ^20.9.0 || >=21.1.0}
@@ -883,7 +868,6 @@
     peerDependencies:
       typescript: '>=4.8.4 <6.0.0'
 
->>>>>>> a9121d1b
   '@typescript-eslint/tsconfig-utils@8.47.0':
     resolution: {integrity: sha512-ybUAvjy4ZCL11uryalkKxuT3w3sXJAuWhOoGS3T/Wu+iUu1tGJmk5ytSY8gbdACNARmcYEB0COksD2j6hfGK2g==}
     engines: {node: ^18.18.0 || ^20.9.0 || >=21.1.0}
@@ -4492,7 +4476,6 @@
       typescript: 5.9.3
     transitivePeerDependencies:
       - supports-color
-<<<<<<< HEAD
 
   '@typescript-eslint/scope-manager@8.46.3':
     dependencies:
@@ -4510,25 +4493,6 @@
 
   '@typescript-eslint/tsconfig-utils@8.47.0(typescript@5.9.3)':
     dependencies:
-=======
-
-  '@typescript-eslint/scope-manager@8.46.3':
-    dependencies:
-      '@typescript-eslint/types': 8.46.3
-      '@typescript-eslint/visitor-keys': 8.46.3
-
-  '@typescript-eslint/scope-manager@8.47.0':
-    dependencies:
-      '@typescript-eslint/types': 8.47.0
-      '@typescript-eslint/visitor-keys': 8.47.0
-
-  '@typescript-eslint/tsconfig-utils@8.46.3(typescript@5.9.3)':
-    dependencies:
-      typescript: 5.9.3
-
-  '@typescript-eslint/tsconfig-utils@8.47.0(typescript@5.9.3)':
-    dependencies:
->>>>>>> a9121d1b
       typescript: 5.9.3
 
   '@typescript-eslint/type-utils@8.46.3(eslint@9.39.1(jiti@2.6.1))(typescript@5.9.3)':
@@ -4544,15 +4508,9 @@
       - supports-color
 
   '@typescript-eslint/types@8.46.3': {}
-<<<<<<< HEAD
 
   '@typescript-eslint/types@8.47.0': {}
 
-=======
-
-  '@typescript-eslint/types@8.47.0': {}
-
->>>>>>> a9121d1b
   '@typescript-eslint/typescript-estree@8.46.3(typescript@5.9.3)':
     dependencies:
       '@typescript-eslint/project-service': 8.46.3(typescript@5.9.3)
@@ -4566,7 +4524,6 @@
       semver: 7.7.3
       ts-api-utils: 2.1.0(typescript@5.9.3)
       typescript: 5.9.3
-<<<<<<< HEAD
     transitivePeerDependencies:
       - supports-color
 
@@ -4593,45 +4550,12 @@
       '@typescript-eslint/types': 8.46.3
       '@typescript-eslint/typescript-estree': 8.46.3(typescript@5.9.3)
       eslint: 9.39.1(jiti@2.6.1)
-=======
-    transitivePeerDependencies:
-      - supports-color
-
-  '@typescript-eslint/typescript-estree@8.47.0(typescript@5.9.3)':
-    dependencies:
-      '@typescript-eslint/project-service': 8.47.0(typescript@5.9.3)
-      '@typescript-eslint/tsconfig-utils': 8.47.0(typescript@5.9.3)
-      '@typescript-eslint/types': 8.47.0
-      '@typescript-eslint/visitor-keys': 8.47.0
-      debug: 4.4.3
-      fast-glob: 3.3.3
-      is-glob: 4.0.3
-      minimatch: 9.0.5
-      semver: 7.7.3
-      ts-api-utils: 2.1.0(typescript@5.9.3)
->>>>>>> a9121d1b
       typescript: 5.9.3
     transitivePeerDependencies:
       - supports-color
 
-<<<<<<< HEAD
   '@typescript-eslint/visitor-keys@8.46.3':
     dependencies:
-=======
-  '@typescript-eslint/utils@8.46.3(eslint@9.39.1(jiti@2.6.1))(typescript@5.9.3)':
-    dependencies:
-      '@eslint-community/eslint-utils': 4.9.0(eslint@9.39.1(jiti@2.6.1))
-      '@typescript-eslint/scope-manager': 8.46.3
-      '@typescript-eslint/types': 8.46.3
-      '@typescript-eslint/typescript-estree': 8.46.3(typescript@5.9.3)
-      eslint: 9.39.1(jiti@2.6.1)
-      typescript: 5.9.3
-    transitivePeerDependencies:
-      - supports-color
-
-  '@typescript-eslint/visitor-keys@8.46.3':
-    dependencies:
->>>>>>> a9121d1b
       '@typescript-eslint/types': 8.46.3
       eslint-visitor-keys: 4.2.1
 
