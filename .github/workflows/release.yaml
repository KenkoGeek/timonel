# Enhanced Release Pipeline - Robust & Secure
name: Release

on:
  push:
    branches: [main]
  workflow_dispatch:
    inputs:
      release-type:
        description: 'Type of release'
        required: true
        default: 'auto'
        type: choice
        options: ['auto', 'patch', 'minor', 'major', 'prerelease']

concurrency:
  group: release-${{ github.ref }}
  cancel-in-progress: false

permissions:
  contents: write
  issues: write
  pull-requests: write
  id-token: write
  security-events: write

jobs:
  # Pre-release validation
  pre-release-checks:
    name: Pre-Release Validation
    runs-on: ubuntu-latest
    timeout-minutes: 10
    outputs:
      should-release: ${{ steps.check.outputs.should-release }}
      release-type: ${{ steps.check.outputs.release-type }}
    steps:
      - name: Checkout code
        uses: actions/checkout@v5
        with:
          fetch-depth: 0

      - name: Setup pnpm
        uses: pnpm/action-setup@v4

      - name: Setup Node.js
        uses: actions/setup-node@v4
        with:
          node-version: 22
          cache: 'pnpm'

      - name: Install dependencies
        run: pnpm install --frozen-lockfile

      - name: Build project
        run: pnpm build

      - name: Validate package
        run: |
          echo "## Package Validation" >> $GITHUB_STEP_SUMMARY
          echo "| Check | Status |" >> $GITHUB_STEP_SUMMARY
          echo "|-------|--------|" >> $GITHUB_STEP_SUMMARY

          # Check if package.json is valid
          if node -e "JSON.parse(require('fs').readFileSync('package.json', 'utf8'))"; then
            echo "| package.json | ✅ Valid |" >> $GITHUB_STEP_SUMMARY
          else
            echo "| package.json | ❌ Invalid |" >> $GITHUB_STEP_SUMMARY
            exit 1
          fi

          # Check if dist directory exists and has files
          if [ -d "dist" ] && [ "$(ls -A dist)" ]; then
            echo "| dist directory | ✅ Exists with files |" >> $GITHUB_STEP_SUMMARY
          else
            echo "| dist directory | ❌ Missing or empty |" >> $GITHUB_STEP_SUMMARY
            exit 1
          fi

          # Check if main files exist
          for file in "dist/index.js" "dist/cli.js" "dist/index.d.ts"; do
            if [ -f "$file" ]; then
              echo "| $file | ✅ Exists |" >> $GITHUB_STEP_SUMMARY
            else
              echo "| $file | ❌ Missing |" >> $GITHUB_STEP_SUMMARY
              exit 1
            fi
          done

      - name: Check for breaking changes
        id: breaking-check
        run: |
          # Check if there are any breaking changes in the last commit
          if git log --oneline -1 | grep -i "breaking\|!:"; then
            echo "has-breaking-changes=true" >> $GITHUB_OUTPUT
            echo "⚠️ Breaking changes detected in commit message"
          else
            echo "has-breaking-changes=false" >> $GITHUB_OUTPUT
            echo "✅ No breaking changes detected"
          fi

      - name: Determine release type
        id: check
        run: |
          if [ "${{ github.event.inputs.release-type }}" != "auto" ]; then
            echo "should-release=true" >> $GITHUB_OUTPUT
            echo "release-type=${{ github.event.inputs.release-type }}" >> $GITHUB_OUTPUT
            echo "Manual release requested: ${{ github.event.inputs.release-type }}"
          else
            # Check if there are changes since last release
            if git log --oneline $(git describe --tags --abbrev=0)..HEAD | grep -q .; then
              echo "should-release=true" >> $GITHUB_OUTPUT
              echo "release-type=auto" >> $GITHUB_OUTPUT
              echo "Changes detected since last release"
            else
              echo "should-release=false" >> $GITHUB_OUTPUT
              echo "release-type=none" >> $GITHUB_OUTPUT
              echo "No changes since last release"
            fi
          fi

  # Wait for CI completion
  check-ci-status:
    name: Verify All CI Checks
    runs-on: ubuntu-latest
    needs: pre-release-checks
    if: needs.pre-release-checks.outputs.should-release == 'true'
    timeout-minutes: 20
    permissions:
      id-token: write
      contents: read
      checks: read
    steps:
      - name: Wait for CI Completion
        uses: actions/github-script@v8
        with:
          script: |
            const sha = context.sha;
            console.log(`Checking CI status for commit: ${sha}`);

            // Wait for all checks to complete
            let allComplete = false;
            let attempts = 0;
            const maxAttempts = 40; // 20 minutes max wait

            while (!allComplete && attempts < maxAttempts) {
              const { data: checks } = await github.rest.checks.listForRef({
                owner: context.repo.owner,
                repo: context.repo.repo,
                ref: sha
              });

              console.log(`Found ${checks.check_runs.length} check runs`);

              const requiredChecks = [
                'Test Suite',
<<<<<<< HEAD
                'CodeQL Analysis (javascript-typescript)'
=======
                'CodeQL Analysis'
>>>>>>> cb386088
              ];

              const pendingChecks = [];
              const failedChecks = [];
              let allFound = true;

              for (const checkName of requiredChecks) {
                const check = checks.check_runs.find(c => c.name === checkName);
                if (!check) {
                  console.log(`⏳ Missing check: ${checkName}`);
                  allFound = false;
                } else if (check.status !== 'completed') {
                  console.log(`⏳ Pending check: ${checkName} (${check.status})`);
                  pendingChecks.push(checkName);
                } else if (check.conclusion !== 'success') {
                  console.log(`❌ Failed check: ${checkName} (${check.conclusion})`);
                  failedChecks.push(checkName);
                } else {
                  console.log(`✅ Passed check: ${checkName}`);
                }
              }

              if (failedChecks.length > 0) {
                core.setFailed(`Required checks failed: ${failedChecks.join(', ')}`);
                return;
              }

              if (allFound && pendingChecks.length === 0) {
                console.log('✅ All required checks completed successfully');
                allComplete = true;
              } else {
                console.log(`⏳ Waiting for ${pendingChecks.length} checks to complete...`);
                await new Promise(resolve => setTimeout(resolve, 30000)); // Wait 30 seconds
                attempts++;
              }
            }

            if (!allComplete) {
              core.setFailed('Timeout waiting for CI checks to complete');
            }

  # Security scan before release
  security-scan:
    name: Pre-Release Security Scan
    runs-on: ubuntu-latest
    needs: [pre-release-checks, check-ci-status]
    if: needs.pre-release-checks.outputs.should-release == 'true'
    timeout-minutes: 10
    steps:
      - name: Checkout code
        uses: actions/checkout@v5

      - name: Setup pnpm
        uses: pnpm/action-setup@v4

      - name: Setup Node.js
        uses: actions/setup-node@v4
        with:
          node-version: 22
          cache: 'pnpm'

      - name: Install dependencies
        run: pnpm install --frozen-lockfile

      - name: Security audit
        run: pnpm security:audit
        continue-on-error: true

      - name: Check for known vulnerabilities
        run: |
          echo "## Security Scan Results" >> $GITHUB_STEP_SUMMARY
          echo "| Check | Status |" >> $GITHUB_STEP_SUMMARY
          echo "|-------|--------|" >> $GITHUB_STEP_SUMMARY

          # Check for high/critical vulnerabilities
          if pnpm audit --audit-level=high --json | jq -e '.vulnerabilities | length > 0'; then
            echo "| High/Critical Vulnerabilities | ❌ Found |" >> $GITHUB_STEP_SUMMARY
            echo "⚠️ High or critical vulnerabilities found!"
            pnpm audit --audit-level=high
          else
            echo "| High/Critical Vulnerabilities | ✅ None |" >> $GITHUB_STEP_SUMMARY
            echo "✅ No high or critical vulnerabilities found"
          fi

  # Main release job
  release:
    name: Release
    needs: [pre-release-checks, check-ci-status, security-scan]
    if: needs.pre-release-checks.outputs.should-release == 'true'
    runs-on: ubuntu-latest
    timeout-minutes: 15
    environment:
      name: npm-prd
      url: https://www.npmjs.com/package/timonel
    steps:
      - name: Checkout
        uses: actions/checkout@v5
        with:
          fetch-depth: 0
          token: ${{ secrets.RELEASE_TOKEN }}

      - name: Setup Node.js
        uses: actions/setup-node@v4
        with:
          node-version: 22
          registry-url: 'https://registry.npmjs.org'

      - name: Enable Corepack
        run: corepack enable

      - name: Install dependencies
        run: pnpm install --frozen-lockfile

      - name: Setup Git
        run: |
          git config --local user.email "action@github.com"
          git config --local user.name "GitHub Action"

      - name: Build for release
        run: pnpm run build

      - name: Verify build
        run: |
          echo "## Build Verification" >> $GITHUB_STEP_SUMMARY
          echo "| File | Size |" >> $GITHUB_STEP_SUMMARY
          echo "|------|------|" >> $GITHUB_STEP_SUMMARY
          find dist -name "*.js" -exec sh -c 'echo "| $1 | $(du -h "$1" | cut -f1) |" >> $GITHUB_STEP_SUMMARY' _ {} \;

      - name: Test CLI functionality
        run: |
          echo "Testing CLI functionality..."
          node dist/cli.js --version
          node dist/cli.js --help
          echo "✅ CLI tests passed"

      - name: Release
        env:
          GITHUB_TOKEN: ${{ secrets.RELEASE_TOKEN }}
          NODE_AUTH_TOKEN: ${{ secrets.NPM_TOKEN }}
          NPM_CONFIG_PROVENANCE: true
        run: |
          if [ "${{ needs.pre-release-checks.outputs.release-type }}" == "auto" ]; then
            npx semantic-release
          else
            npx semantic-release --dry-run
            echo "Dry run completed. Manual release type: ${{ needs.pre-release-checks.outputs.release-type }}"
          fi

      - name: Post-release verification
        if: success()
        run: |
          echo "## Release Verification" >> $GITHUB_STEP_SUMMARY
          echo "| Check | Status |" >> $GITHUB_STEP_SUMMARY
          echo "|-------|--------|" >> $GITHUB_STEP_SUMMARY
          echo "| Release | ✅ Completed |" >> $GITHUB_STEP_SUMMARY
          echo "| NPM Package | ✅ Published |" >> $GITHUB_STEP_SUMMARY
          echo "| GitHub Release | ✅ Created |" >> $GITHUB_STEP_SUMMARY

  # Post-release notifications
  notify:
    name: Post-Release Notifications
    needs: [release]
    if: always()
    runs-on: ubuntu-latest
    timeout-minutes: 5
    steps:
      - name: Notify success
        if: needs.release.result == 'success'
        run: |
          echo "🎉 Release completed successfully!"
          echo "Check the release at: https://github.com/${{ github.repository }}/releases"

      - name: Notify failure
        if: needs.release.result == 'failure'
        run: |
          echo "❌ Release failed!"
          echo "Please check the logs for details."<|MERGE_RESOLUTION|>--- conflicted
+++ resolved
@@ -153,11 +153,7 @@
 
               const requiredChecks = [
                 'Test Suite',
-<<<<<<< HEAD
-                'CodeQL Analysis (javascript-typescript)'
-=======
                 'CodeQL Analysis'
->>>>>>> cb386088
               ];
 
               const pendingChecks = [];
