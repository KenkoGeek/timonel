# Timonel

[![License: MIT][license-badge]][license-url]
[![npm version][npm-badge]][npm-url]
[![Security][security-badge]][security-url]
[![CodeQL][codeql-badge]][codeql-url]
[![CI][ci-badge]][ci-url]
[![pnpm][pnpm-badge]][pnpm-url]
[![Node.js][node-badge]][node-url]
[![TypeScript][ts-badge]][ts-url]
[![Maintained by KenkoGeek][maintained-badge]][maintained-url]

**Timonel** (Spanish for "helmsman") is a powerful TypeScript library that programmatically generates
Helm charts using cdk8s. Define Kubernetes resources with type-safe classes and synthesize complete
Helm charts with `Chart.yaml`, `values.yaml`, environment-specific values files, and `templates/`
directory.

## ✨ Key Features

<<<<<<< HEAD
- **🔒 Type-safe API** with strict TypeScript and cdk8s constructs
- **🎯 Type-Safe Helm Helpers** with 9 composable template helpers (`helmIf`, `helmRange`,
  `helmWith`, `helmInclude`, etc.)
- **🔧 Flexible resource creation** with built-in methods and `addManifest()` for custom resources
- **🌍 Multi-environment support** with automatic values files generation
- **☂️ Umbrella Charts** for managing multiple subcharts as a single unit
- **🛠️ Enhanced Helm Helpers** with environment, GitOps, observability, and validation helpers
=======
- **🔒 Type-safe API** with strict TypeScript and cdk8s constructs.
- **🎯 Type-Safe Helm Helpers** with 9 composable template helpers (`helmIf`, `helmRange`,
  `helmWith`, `helmInclude`, etc.)
- **🔧 Flexible resource creation** with built-in methods and `addManifest()` for custom resources.
- **🌍 Multi-environment support** with automatic values files generation.
- **☂️ Umbrella Charts** for managing multiple subcharts as a single unit.
- **🛠️ Enhanced Helm Helpers** with environment, GitOps, observability, and validation helpers.
>>>>>>> 49907915
- **☁️ Cloud integrations**:
  - **AWS**: EBS/EFS StorageClass, ALB Ingress, IRSA ServiceAccount, ECR, and Karpenter.
- **🛡️ Security-first approach** with NetworkPolicies and best practices.
- **⚡ Minimal CLI** (`tl`) for scaffolding and chart generation.
- **📦 Flexible subchart templates** supporting cdk8s and cdk8s-plus-33.

## 🚀 Quick Start

### Installation

```bash
# Install Timonel globally
npm install -g timonel

# Or use with pnpm
pnpm add -g timonel
```

### Basic Usage

```bash
# Create your first chart
tl init my-app

# Generate Helm chart
tl synth my-app my-app-dist

# Use with Helm
helm install my-app my-app-dist
```

### Umbrella Charts

```bash
# Create umbrella chart structure
tl umbrella init my-umbrella-app

# Add subcharts
tl umbrella add frontend
tl umbrella add backend

# Generate umbrella chart
tl umbrella synth
```

## 💡 Examples

### Simple Web Application

```typescript
import { Rutter, helmInclude, createHelmExpression as helm } from 'timonel';

const chart = new Rutter({
  meta: {
    name: 'web-app',
    version: '1.0.0',
    description: 'Simple web application',
  },
  defaultValues: {
    replicas: 3,
    image: {
      repository: 'nginx',
      tag: 'latest',
    },
  },
});

// Add Deployment with type-safe helpers
chart.addManifest(
  {
    apiVersion: 'apps/v1',
    kind: 'Deployment',
    metadata: {
      name: helmInclude('chart.fullname', '.'),
      labels: helmInclude('chart.labels', '.', { pipe: 'nindent 4' }),
    },
    spec: {
      replicas: helm('{{ .Values.replicas }}'),
      selector: {
        matchLabels: helmInclude('chart.selectorLabels', '.', { pipe: 'nindent 6' }),
      },
      template: {
        metadata: {
          labels: helmInclude('chart.selectorLabels', '.', { pipe: 'nindent 8' }),
        },
        spec: {
          containers: [
            {
              name: 'web',
              image: helm('{{ .Values.image.repository }}:{{ .Values.image.tag }}'),
              ports: [{ containerPort: 80, name: 'http' }],
            },
          ],
        },
      },
    },
  },
  'deployment',
);

// Generate the chart
chart.write('./dist');
```

### Umbrella Chart with Multiple Services

```typescript
import { UmbrellaChartTemplate } from 'timonel';

const umbrellaConfig = {
  name: 'my-umbrella-app',
  version: '1.0.0',
  subcharts: [
    {
      name: 'frontend',
      version: '1.0.0',
      chart: frontendChartFunction,
    },
    {
      name: 'backend',
      version: '1.0.0',
      chart: backendChartFunction,
    },
  ],
};

export const umbrella = new UmbrellaChartTemplate(umbrellaConfig);
```

### Type-Safe Helm Helpers

Timonel provides 9 composable, type-safe helpers for Helm template generation: `helmIf`,
`helmRange`, `helmWith`, `helmInclude`, `helmDefine`, `helmVar`, `helmBlock`, `helmComment`, and
`helmFragment`.

**Benefits:**

<<<<<<< HEAD
=======
## 🔧 Dynamic Environment Variables

Timonel supports flexible environment variable configuration that can be defined in code or
loaded from external sources (e.g., Vault during CI/CD).

### Configuration Methods

**1. In-Code Defaults:**

```typescript
const envVars = [
  { name: 'VERSION', type: 'value', defaultValue: '1.0.0' },
  { name: 'DATABASE_URL', type: 'secret', secretName: 'app-secrets' },
];
```

**2. External JSON/YAML (CI/CD):**

```bash
# Load from Vault during CI
vault kv get -format=json secret/app/env | jq '.data.data' > env-config.json
pnpm run synth
```

**3. Generated Templates:**

```yaml
# Value variables
- name: VERSION
  value: { { .Values.global.env.VERSION | default "1.0.0" } }

# Secret variables
- name: DATABASE_URL
  valueFrom:
    secretKeyRef:
      name: app-secrets
      key: DATABASE_URL
      optional: true
```

```typescript
import { Rutter, helmInclude, createHelmExpression as helm } from 'timonel';

const chart = new Rutter({
  meta: {
    name: 'web-app',
    version: '1.0.0',
    description: 'Simple web application',
  },
  defaultValues: {
    replicas: 3,
    image: {
      repository: 'nginx',
      tag: 'latest',
    },
  },
});

// Add Deployment with type-safe helpers
chart.addManifest(
  {
    apiVersion: 'apps/v1',
    kind: 'Deployment',
    metadata: {
      name: helmInclude('chart.fullname', '.'),
      labels: helmInclude('chart.labels', '.', { pipe: 'nindent 4' }),
    },
    spec: {
      replicas: helm('{{ .Values.replicas }}'),
      selector: {
        matchLabels: helmInclude('chart.selectorLabels', '.', { pipe: 'nindent 6' }),
      },
      template: {
        metadata: {
          labels: helmInclude('chart.selectorLabels', '.', { pipe: 'nindent 8' }),
        },
        spec: {
          containers: [
            {
              name: 'web',
              image: helm('{{ .Values.image.repository }}:{{ .Values.image.tag }}'),
              ports: [{ containerPort: 80, name: 'http' }],
            },
          ],
        },
      },
    },
  },
  'deployment',
);

// Generate the chart
chart.write('./dist');
```

```typescript
import { UmbrellaChartTemplate } from 'timonel';

const umbrellaConfig = {
  name: 'my-umbrella-app',
  version: '1.0.0',
  subcharts: [
    {
      name: 'frontend',
      version: '1.0.0',
      chart: frontendChartFunction,
    },
    {
      name: 'backend',
      version: '1.0.0',
      chart: backendChartFunction,
    },
  ],
};

export const umbrella = new UmbrellaChartTemplate(umbrellaConfig);
```

Timonel provides 9 composable, type-safe helpers for Helm template generation: `helmIf`,
`helmRange`, `helmWith`, `helmInclude`, `helmDefine`, `helmVar`, `helmBlock`, `helmComment`, and
`helmFragment`.

**Benefits:**

>>>>>>> 49907915
- ✅ 100% Type-Safe - catch errors at compile time
- ✅ No Raw Strings - eliminate manual template interpolation
- ✅ Composable - nest and combine helpers freely
- ✅ Full IDE Support - autocomplete and type hints

**Learn more:** See the
[Type-Safe Helm Helpers Guide](https://github.com/KenkoGeek/timonel/wiki/Helm-Helpers-System) for
complete documentation, examples, and best practices.

## 📚 Documentation

- **[API Reference](https://github.com/KenkoGeek/timonel/wiki/API-Reference)** - Complete API
  documentation
- **[CLI Reference](https://github.com/KenkoGeek/timonel/wiki/CLI-Reference)** - Command-line
  interface guide
- **[Examples](https://github.com/KenkoGeek/timonel/wiki/Examples)** - Real-world usage examples
- **[Best Practices](https://github.com/KenkoGeek/timonel/wiki/Best-Practices)** - Recommended
  patterns and practices
- **[Contributing](https://github.com/KenkoGeek/timonel/wiki/Contributing)** - Development setup
  and guidelines
- **[Timonel Examples Repository](https://github.com/KenkoGeek/timonel-examples)** - Curated
  collection of ready-to-run Timonel sample projects

## 🔧 Troubleshooting

### CDK8s Module Not Found Error

If you get `Error: Cannot find module 'cdk8s'` when running `tl umbrella synth`:

**Problem**: Timonel is installed globally, but your project needs CDK8s dependencies locally.

**Solution**: Create a `package.json` in your project directory:

```json
{
  "name": "my-timonel-project",
  "version": "1.0.0",
  "type": "module",
  "dependencies": {
    "cdk8s": "^2.70.16",
    "cdk8s-plus-33": "^2.3.8",
    "constructs": "^10.4.2",
    "timonel": "^2.11.0"
  },
  "devDependencies": {
    "@types/node": "^24.5.2",
    "typescript": "^5.9.2"
  }
}
```

Then run:

```bash
npm install
tl umbrella synth  # Now it works!
```

## 🤝 Contributing

See our [Contributing Guide](https://github.com/KenkoGeek/timonel/wiki/Contributing) for development
setup and guidelines.

## 📄 License

MIT

<!-- Badges -->

[license-badge]: https://img.shields.io/badge/License-MIT-yellow.svg
[license-url]: https://opensource.org/licenses/MIT
[npm-badge]: https://img.shields.io/npm/v/timonel.svg
[npm-url]: https://www.npmjs.com/package/timonel
[security-badge]: https://img.shields.io/badge/Security-Policy-2ea44f?logo=security&logoColor=fff
[security-url]: SECURITY.md
[pnpm-badge]: https://img.shields.io/badge/pm-pnpm-ffd95a?logo=pnpm&logoColor=fff&labelColor=24292e
[pnpm-url]: https://pnpm.io/
[node-badge]: https://img.shields.io/badge/node-%3E%3D20-339933?logo=node.js&logoColor=fff
[node-url]: https://nodejs.org/
[ts-badge]: https://img.shields.io/badge/TypeScript-5.x-3178C6?logo=typescript&logoColor=fff
[ts-url]: https://www.typescriptlang.org/
[maintained-badge]: https://img.shields.io/badge/maintained%20by-KenkoGeek-6C78AF?style=flat
[maintained-url]: https://github.com/kenkogeek/
[ci-badge]: https://github.com/KenkoGeek/timonel/actions/workflows/test.yaml/badge.svg?branch=main
[ci-url]: https://github.com/KenkoGeek/timonel/actions/workflows/test.yaml
[codeql-badge]: https://github.com/KenkoGeek/timonel/actions/workflows/codeql.yml/badge.svg
[codeql-url]: https://github.com/KenkoGeek/timonel/actions/workflows/codeql.yml<|MERGE_RESOLUTION|>--- conflicted
+++ resolved
@@ -17,15 +17,6 @@
 
 ## ✨ Key Features
 
-<<<<<<< HEAD
-- **🔒 Type-safe API** with strict TypeScript and cdk8s constructs
-- **🎯 Type-Safe Helm Helpers** with 9 composable template helpers (`helmIf`, `helmRange`,
-  `helmWith`, `helmInclude`, etc.)
-- **🔧 Flexible resource creation** with built-in methods and `addManifest()` for custom resources
-- **🌍 Multi-environment support** with automatic values files generation
-- **☂️ Umbrella Charts** for managing multiple subcharts as a single unit
-- **🛠️ Enhanced Helm Helpers** with environment, GitOps, observability, and validation helpers
-=======
 - **🔒 Type-safe API** with strict TypeScript and cdk8s constructs.
 - **🎯 Type-Safe Helm Helpers** with 9 composable template helpers (`helmIf`, `helmRange`,
   `helmWith`, `helmInclude`, etc.)
@@ -33,7 +24,6 @@
 - **🌍 Multi-environment support** with automatic values files generation.
 - **☂️ Umbrella Charts** for managing multiple subcharts as a single unit.
 - **🛠️ Enhanced Helm Helpers** with environment, GitOps, observability, and validation helpers.
->>>>>>> 49907915
 - **☁️ Cloud integrations**:
   - **AWS**: EBS/EFS StorageClass, ALB Ingress, IRSA ServiceAccount, ECR, and Karpenter.
 - **🛡️ Security-first approach** with NetworkPolicies and best practices.
@@ -171,8 +161,6 @@
 
 **Benefits:**
 
-<<<<<<< HEAD
-=======
 ## 🔧 Dynamic Environment Variables
 
 Timonel supports flexible environment variable configuration that can be defined in code or
@@ -297,7 +285,6 @@
 
 **Benefits:**
 
->>>>>>> 49907915
 - ✅ 100% Type-Safe - catch errors at compile time
 - ✅ No Raw Strings - eliminate manual template interpolation
 - ✅ Composable - nest and combine helpers freely
