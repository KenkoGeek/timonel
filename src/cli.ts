#!/usr/bin/env node
import { spawnSync } from 'child_process';
import fs from 'fs';
import path from 'path';
import { fileURLToPath } from 'url';

import { SecurityUtils } from './lib/security.js';
import type { SubchartProps } from './lib/types.js';

const __filename = fileURLToPath(import.meta.url);
const __dirname = path.dirname(__filename);

// Constants
const UMBRELLA_CONFIG_FILE = 'umbrella.config.json';
const UMBRELLA_FILE_NAME = 'umbrella.ts';

// Helper functions
/**
 * Enhanced logging function that respects silent flag globally
 * @param msg - Message to log
 * @param silent - Whether to suppress output
 * @since 2.9.2
 */
function log(msg: string, silent = false) {
  if (!silent) {
    console.log(msg);
  }
}

/**
 * Enhanced error logging function that respects silent flag
 * @param msg - Error message to log
 * @param silent - Whether to suppress output
 * @since 2.9.2
 */
function logError(msg: string, silent = false) {
  if (!silent) {
    console.error(msg);
  }
}

/**
 * Display usage information and exit
 * @param msg - Optional error message
 * @param silent - Whether to suppress output
 * @since 2.9.2
 */
function usageAndExit(msg?: string, silent = false) {
  if (msg) {
    logError(`Error: ${msg}`, silent);
  }

  if (!silent) {
    console.log(
      [
        'Usage: tl <command> [options]',
        '',
        'Commands:',
        '  tl init <chart-name>              Create new chart',
        '  tl synth [outDir]                 Generate Helm chart',
        '  tl validate                       Validate chart',
        '  tl deploy <release> [namespace]   Deploy chart',
        '  tl templates                      List available templates',
        '  tl help                           Show this help message',
        '',
        'Umbrella Charts:',
        '  tl umbrella init <n>              Create umbrella chart structure',
        '  tl umbrella add <subchart>           Add subchart to umbrella',
        '  tl umbrella synth [outDir]           Generate umbrella chart',
        '',
        'Flags:',
        '  --dry-run                            Show what would be done without executing',
        '  --silent                             Suppress output (useful for CI)',
        '  --env <environment>                  Use environment-specific values',
        '  --set <key=value>                    Override values (can be used multiple times)',
        '  --help, -h                           Show this help message',
        '  --version, -v                        Show version information',
        '',
        'Examples:',
        '  tl init my-app',
        '  tl synth my-app my-app/dist',
        '  tl validate my-app',
        '  tl deploy my-app my-release --env prod',
        '  tl synth my-app --dry-run --silent',
        '  tl synth my-app --set replicas=5 --set image.tag=v2.0.0',
        '  tl deploy my-app my-release --set service.port=8080',
      ].join('\n'),
    );
  }
<<<<<<< HEAD
=======
  console.log(
    [
      'Usage: tl <command> [options]',
      '',
      'Commands:',
      '  tl init <chart-name>              Create new chart',
      '  tl synth [outDir]                 Generate Helm chart',
      '  tl validate                       Validate chart',
      '  tl deploy <release> [namespace]   Deploy chart',
      '  tl templates                      List available templates',
      '',
      'Umbrella Charts:',
      '  tl umbrella init <n>              Create umbrella chart structure',
      '  tl umbrella add <subchart>           Add subchart to umbrella',
      '  tl umbrella synth [outDir]           Generate umbrella chart',
      '',
      'Flags:',
      '  --dry-run                            Show what would be done without executing',
      '  --silent                             Suppress output (useful for CI)',
      '  --env <environment>                  Use environment-specific values',
      '  --set <key=value>                    Override values (can be used multiple times)',
      '  --help, -h                           Show this help message',
      '',
      'Examples:',
      '  tl init my-app',
      '  tl synth my-app my-app/dist',
      '  tl validate my-app',
      '  tl deploy my-app my-release --env prod',
      '  tl synth my-app --dry-run --silent',
      '  tl synth my-app --set replicas=5 --set image.tag=v2.0.0',
      '  tl deploy my-app my-release --set service.port=8080',
    ].join('\n'),
  );
>>>>>>> 8a3cc45a
  process.exit(msg ? 1 : 0);
}

/**
 * Initialize a new chart
 * @since 2.8.4 Updated to mention Helm chart generation instead of Kubernetes manifests
 */
async function cmdInit(name?: string, silent = false) {
  if (!name) usageAndExit('Missing <chart-name>');
  const validName = name as string; // Now guaranteed to be defined

  // Validate chart name for security
  if (!SecurityUtils.isValidChartName(validName)) {
    usageAndExit(
      'Invalid chart name. Must be lowercase, start with a letter, and contain only letters, numbers, and dashes.',
    );
  }

  const base = path.join(process.cwd(), validName);
  const chartFile = path.join(base, 'chart.ts');

  // Create directory
  // eslint-disable-next-line security/detect-non-literal-fs-filename -- CLI tool needs dynamic paths
  fs.mkdirSync(base, { recursive: true });

  // Import template generator
  const { generateBasicChart } = await import('./lib/templates/basic-chart.js');

  // Write chart file only - following CDK8s best practices
  // eslint-disable-next-line security/detect-non-literal-fs-filename -- CLI tool needs dynamic paths
  fs.writeFileSync(chartFile, generateBasicChart(validName));

  log(`Chart created at ${base}`, silent);
  log(`Generated chart.ts file`, silent);
  log(`Run 'tl synth ${validName}' to generate complete Helm chart`, silent);
}

/**
 * Synthesizes a chart to generate a complete Helm chart structure.
 * Creates Chart.yaml, values.yaml, templates/, and _helpers.tpl files.
 * Supports both chart directory and output directory parameters.
 *
 * @param chartDirOrOutDir - Either the chart directory path or output directory path
 * @param flags - CLI flags for controlling synthesis behavior
 * @since 2.8.4
 */
async function cmdSynth(chartDirOrOutDir?: string, flags?: CliFlags) {
  let chartDir = process.cwd();
  let outDir: string | undefined;

  // If the parameter is a directory containing chart.ts, use it as chart directory
  // eslint-disable-next-line security/detect-non-literal-fs-filename -- CLI tool needs dynamic paths
  if (chartDirOrOutDir && fs.existsSync(path.join(chartDirOrOutDir, 'chart.ts'))) {
    chartDir = path.resolve(chartDirOrOutDir);
  } else {
    // Otherwise, treat it as output directory for backward compatibility
    outDir = chartDirOrOutDir;
  }

  const chartFile = path.join(chartDir, 'chart.ts');
  const defaultOutDir = path.join(chartDir, 'dist');

  // eslint-disable-next-line security/detect-non-literal-fs-filename -- CLI tool needs dynamic paths
  if (!fs.existsSync(chartFile)) {
    console.error('chart.ts not found. Run `tl init` first.');
    process.exit(1);
  }

  const resolvedOutDir = outDir ? path.resolve(outDir) : defaultOutDir;

  // Read the original chart file and modify the writeHelmChart output directory
  // eslint-disable-next-line security/detect-non-literal-fs-filename -- CLI tool needs dynamic paths
  const originalContent = fs.readFileSync(chartFile, 'utf8');
  const modifiedContent = originalContent.replace(
    /chart\.writeHelmChart\(['"][^'"]*['"]\)/,
    `chart.writeHelmChart('${resolvedOutDir}')`,
  );

  // Create a temporary modified chart file
  const tempChartFile = path.join(chartDir, '.timonel-temp-chart.ts');
  // eslint-disable-next-line security/detect-non-literal-fs-filename -- CLI tool needs dynamic paths
  fs.writeFileSync(tempChartFile, modifiedContent);

  // Create wrapper script for tsx execution
  const wrapperScript = `
import { pathToFileURL } from 'url';

// Import the modified chart file which should execute the synthesis directly
await import(pathToFileURL('${tempChartFile}').href);
`;

  const wrapperFile = path.join(chartDir, '.timonel-wrapper.mjs');

  try {
    // eslint-disable-next-line security/detect-non-literal-fs-filename -- CLI tool needs dynamic paths
    fs.writeFileSync(wrapperFile, wrapperScript);

    const result = spawnSync('npx', ['tsx', wrapperFile].filter(Boolean), {
      stdio: flags?.silent ? 'pipe' : 'inherit',
      encoding: 'utf8',
      cwd: chartDir,
    });

    if (result.status !== 0) {
      if (flags?.silent && result.stderr) {
        console.error(SecurityUtils.sanitizeLogMessage(result.stderr));
      }
      process.exit(result.status ?? 1);
    }
  } finally {
    // Clean up wrapper file
    // eslint-disable-next-line security/detect-non-literal-fs-filename -- CLI tool needs dynamic paths
    if (fs.existsSync(wrapperFile)) {
      // eslint-disable-next-line security/detect-non-literal-fs-filename -- CLI tool needs dynamic paths
      fs.unlinkSync(wrapperFile);
    }
    // Clean up temporary chart file
    // eslint-disable-next-line security/detect-non-literal-fs-filename -- CLI tool needs dynamic paths
    if (fs.existsSync(tempChartFile)) {
      // eslint-disable-next-line security/detect-non-literal-fs-filename -- CLI tool needs dynamic paths
      fs.unlinkSync(tempChartFile);
    }
  }
}

/**
 * Validates a Helm chart using helm lint command.
 * Runs helm lint on the current directory to check chart validity.
 *
 * @param flags - CLI flags for controlling validation behavior
 * @since 2.8.4
 */
async function cmdValidate(flags?: CliFlags) {
  const result = spawnSync('helm', ['lint', '.'], {
    stdio: flags?.silent ? 'pipe' : 'inherit',
    encoding: 'utf8',
  });

  if (result.status !== 0) {
    if (flags?.silent && result.stderr) {
      console.error(SecurityUtils.sanitizeLogMessage(result.stderr));
    }
    process.exit(result.status ?? 1);
  }
}

/**
 * Deploys a Helm chart to a Kubernetes cluster.
 * Uses helm upgrade --install to deploy or update a release.
 *
 * @param release - The release name for the deployment
 * @param namespace - Optional namespace for the deployment
 * @param flags - CLI flags for controlling deployment behavior
 * @since 2.8.4
 */
async function cmdDeploy(release?: string, namespace?: string, flags?: CliFlags) {
  if (!release) usageAndExit('Missing <release>');

  const args = ['upgrade', '--install', release, '.'];
  if (namespace) {
    args.push('--namespace', namespace);
  }

  const result = spawnSync(
    'helm',
    args.filter((arg): arg is string => Boolean(arg)),
    {
      stdio: flags?.silent ? 'pipe' : 'inherit',
      encoding: 'utf8',
    },
  );

  if (result.status !== 0) {
    if (flags?.silent && result.stderr) {
      console.error(SecurityUtils.sanitizeLogMessage(result.stderr));
    }
    process.exit(result.status ?? 1);
  }
}

/**
 * Lists available chart templates.
 * Shows all available templates that can be used with tl init.
 *
 * @param flags - CLI flags for controlling output format
 * @since 2.8.4
 */
async function cmdTemplates(flags?: CliFlags) {
  const templates = [
    {
      name: 'basic-chart',
      description: 'Basic chart with deployment and service',
      usage: 'tl init my-app',
    },
    {
      name: 'umbrella-chart',
      description: 'Umbrella chart for managing multiple subcharts',
      usage: 'tl umbrella init my-app',
    },
    {
      name: 'subchart',
      description: 'Subchart for use with umbrella charts',
      usage: 'tl umbrella add my-subchart',
    },
  ];

  if (flags?.silent) {
    // In silent mode, output only JSON for programmatic consumption
    console.log(JSON.stringify(templates, null, 2));
  } else {
    console.log('Available templates:');
    templates.forEach((t) => {
      console.log(`  ${t.name.padEnd(15)} - ${t.description}`);
      console.log(`  ${''.padEnd(15)}   Usage: ${t.usage}`);
    });
  }
}

interface CliFlags {
  dryRun?: boolean;
  silent?: boolean;
  env?: string;
  set?: string[];
}

/**
 * Handles umbrella chart commands (init, add, synth).
 * Routes to appropriate umbrella subcommand handlers.
 *
 * @param subcommand - The umbrella subcommand to execute
 * @param args - Arguments for the subcommand
 * @param flags - CLI flags for controlling behavior
 * @since 2.8.4
 */
async function cmdUmbrella(subcommand?: string, args?: string[], flags?: CliFlags) {
  if (!subcommand) usageAndExit('Missing umbrella subcommand');

  switch (subcommand) {
    case 'init':
      await cmdUmbrellaInit(args?.[0], flags?.silent);
      break;
    case 'add':
      await cmdUmbrellaAdd(args?.[0], flags?.silent);
      break;
    case 'synth':
      await cmdUmbrellaSynth(args?.[0], flags);
      break;
    default:
      usageAndExit(`Unknown umbrella subcommand: ${subcommand}`);
  }
}

/**
 * Initializes a new umbrella chart.
 * Creates an umbrella chart structure for managing multiple subcharts.
 *
 * @param name - The name of the umbrella chart
 * @param silent - Whether to suppress output messages
 * @since 2.8.4
 */
async function cmdUmbrellaInit(name?: string, silent = false) {
  const MISSING_NAME_MSG = 'Missing umbrella chart name';
  if (!name) usageAndExit(MISSING_NAME_MSG);
  const validName = name as string; // Now guaranteed to be defined

  const base = path.join(process.cwd(), validName);
  const umbrellaFile = path.join(base, UMBRELLA_FILE_NAME);
  const configFile = path.join(base, UMBRELLA_CONFIG_FILE);

  // Create directory
  // eslint-disable-next-line security/detect-non-literal-fs-filename -- CLI tool needs dynamic paths
  fs.mkdirSync(base, { recursive: true });

  // Create umbrella.ts
  // Import template generator
  const { generateUmbrellaChart } = await import('./lib/templates/umbrella-chart.js');

  // Write umbrella.ts
  // eslint-disable-next-line security/detect-non-literal-fs-filename -- CLI tool needs dynamic paths
  fs.writeFileSync(umbrellaFile, generateUmbrellaChart(validName));

  // Create umbrella.config.json
  const config = {
    name: validName,
    version: '0.1.0',
    description: `${validName} umbrella chart`,
    subcharts: [] as SubchartProps[],
  };

  // eslint-disable-next-line security/detect-non-literal-fs-filename -- CLI tool needs dynamic paths
  fs.writeFileSync(configFile, JSON.stringify(config, null, 2));

  // Create charts directory for subcharts
  const chartsDir = path.join(base, 'charts');
  // eslint-disable-next-line security/detect-non-literal-fs-filename -- CLI tool needs dynamic paths
  fs.mkdirSync(chartsDir, { recursive: true });

  log(`Umbrella chart structure created at ${base}`, silent);
  log(`Add subcharts with: tl umbrella add <subchart-name>`, silent);
}

function toCamelCase(str: string): string {
  return str.replace(/-([a-z])/g, (g) => g[1]?.toUpperCase() || '');
}

function findLastImportIndex(lines: string[]): number {
  let lastImportIndex = -1;

  for (let i = 0; i < lines.length; i++) {
    // eslint-disable-next-line security/detect-object-injection
    if (lines[i]?.trim().startsWith('import ')) {
      lastImportIndex = i;
      // eslint-disable-next-line security/detect-object-injection
    } else if (lines[i]?.trim() && !lines[i]?.trim().startsWith('import ')) {
      // Stop at first non-import, non-empty line
      break;
    }
  }

  return lastImportIndex;
}

function addImportStatement(content: string, importStatement: string): string {
  if (content.includes(importStatement)) {
    return content;
  }

  const lines = content.split('\n');
  const lastImportIndex = findLastImportIndex(lines);

  if (lastImportIndex >= 0) {
    lines.splice(lastImportIndex + 1, 0, importStatement);
  } else {
    lines.splice(0, 0, importStatement);
  }

  return lines.join('\n');
}

function buildSubchartsContent(
  subchartsContent: string | undefined,
  subchartEntry: string,
): string {
  const hasExistingEntries = /\{\s*name:\s*['"]/.test(subchartsContent || '');

  if (!hasExistingEntries) {
    return `\n    // Add your subcharts here:\n    ${subchartEntry},\n  `;
  }

  const trimmedContent = subchartsContent?.trimEnd() ?? '';
  const needsComma = !trimmedContent.endsWith(',');
  const comma = needsComma ? ',' : '';
  return trimmedContent + `${comma}\n    ${subchartEntry}`;
}

function addSubchartToArray(content: string, chartName: string, camelCaseName: string): string {
  const subchartsRegex = /subcharts:\s*\[([\s\S]*?)\]/;
  const match = content.match(subchartsRegex);

  if (!match) {
    return content;
  }

  const subchartsContent = match[1];

  if (subchartsContent?.includes(`name: '${chartName}'`)) {
    return content;
  }

  const subchartEntry = `{ name: '${chartName}', chart: ${camelCaseName} }`;
  const newSubchartsContent = buildSubchartsContent(subchartsContent, subchartEntry);

  return content.replace(subchartsRegex, `subcharts: [${newSubchartsContent}\n  ]`);
}

function updateUmbrellaTs(subchartPath: string, chartName: string) {
  const umbrellaFile = path.join(process.cwd(), UMBRELLA_FILE_NAME);
  const content = processUmbrellaFile(umbrellaFile, subchartPath, chartName);

  fs.writeFileSync(umbrellaFile, content);
}

function processUmbrellaFile(
  umbrellaFile: string,
  subchartPath: string,
  chartName: string,
): string {
  // eslint-disable-next-line security/detect-non-literal-fs-filename -- CLI tool needs dynamic paths
  let content = fs.readFileSync(umbrellaFile, 'utf8');

  const importData = createImportData(subchartPath, chartName);
  content = addImportStatement(content, importData.importStatement);
  content = addSubchartToArray(content, chartName, importData.camelCaseName);

  return content;
}

function createImportData(subchartPath: string, chartName: string) {
  const importPath = `./charts/${subchartPath}/chart`;
  const camelCaseName = toCamelCase(chartName);
  const importStatement = `import ${camelCaseName} from '${importPath}';`;

  return { importPath, camelCaseName, importStatement };
}

/**
 * Adds a subchart to an existing umbrella chart.
 * Creates a new subchart and updates the umbrella configuration.
 *
 * @param subchartPath - The path/name for the new subchart
 * @param silent - Whether to suppress output messages
 * @since 2.8.4
 */
async function cmdUmbrellaAdd(subchartPath?: string, silent = false) {
  const MISSING_SUBCHART_MSG = 'Missing subchart name or path';
  if (!subchartPath) usageAndExit(MISSING_SUBCHART_MSG);
  const validSubchartPath = subchartPath as string; // Now guaranteed to be defined

  const configFile = path.join(process.cwd(), UMBRELLA_CONFIG_FILE);

  if (!fs.existsSync(configFile)) {
    console.error(`${UMBRELLA_CONFIG_FILE} not found. Run \`tl umbrella init\` first.`);
    process.exit(1);
  }

  const config = JSON.parse(fs.readFileSync(configFile, 'utf8'));

  // Extract subchart name from path (last segment)
  const subchartName = path.basename(validSubchartPath);

  // Create full subchart directory path
  const subchartDir = path.join(process.cwd(), 'charts', validSubchartPath);
  // eslint-disable-next-line security/detect-non-literal-fs-filename -- CLI tool needs dynamic paths
  fs.mkdirSync(subchartDir, { recursive: true });

  const chartFile = path.join(subchartDir, 'chart.ts');
  const { generateSubchartTemplate } = await import('./lib/templates/subchart.js');
  const subchartContent = generateSubchartTemplate(subchartName);
  // eslint-disable-next-line security/detect-non-literal-fs-filename -- CLI tool needs dynamic paths
  fs.writeFileSync(chartFile, subchartContent);

  // Update config
  config.subcharts.push({
    name: subchartName,
    version: '0.1.0',
    path: `./charts/${validSubchartPath}/chart.ts`,
  } as SubchartProps);

  fs.writeFileSync(configFile, JSON.stringify(config, null, 2));

  // Update umbrella.ts file automatically with the path
  updateUmbrellaTs(validSubchartPath, subchartName);

  log(`Subchart ${subchartName} added to umbrella at path '${validSubchartPath}'`, silent);
}

/**
 * Synthesizes an umbrella chart to generate Helm charts for all subcharts.
 * Executes the umbrella.ts file to generate charts for all configured subcharts.
 *
 * @param outDir - Optional output directory for generated charts
 * @param flags - CLI flags for controlling synthesis behavior
 * @since 2.8.4
 */
async function cmdUmbrellaSynth(outDir?: string, flags?: CliFlags) {
  const umbrellaFile = path.join(process.cwd(), UMBRELLA_FILE_NAME);
  const defaultOutDir = path.join(process.cwd(), 'dist');

  if (!fs.existsSync(umbrellaFile)) {
    console.error('umbrella.ts not found. Run `tl umbrella init` first.');
    process.exit(1);
  }

  const resolvedOutDir = outDir ? path.resolve(outDir) : defaultOutDir;
  await executeTypeScriptUmbrella(umbrellaFile, resolvedOutDir, flags);
}

async function executeTypeScriptUmbrella(resolvedPath: string, outDir: string, flags?: CliFlags) {
  const wrapperScript = `
import { pathToFileURL } from 'url';

const mod = await import(pathToFileURL('${resolvedPath}').href);
const runner = mod.default || mod.run || mod.synth;
if (typeof runner !== 'function') {
  console.error('umbrella.ts must export a default/run/synth function');
  process.exit(1);
}

const output = '${outDir}';
const fs = await import('fs');
fs.mkdirSync(output, { recursive: true });
await Promise.resolve(runner(output));
console.log('Umbrella chart written to ' + output);
`;

  const wrapperFile = path.join(process.cwd(), '.timonel-umbrella-wrapper.mjs');

  try {
    fs.writeFileSync(wrapperFile, wrapperScript);

    const result = spawnSync('npx', ['tsx', wrapperFile].filter(Boolean), {
      stdio: flags?.silent ? 'pipe' : 'inherit',
      encoding: 'utf8',
    });

    if (result.status !== 0) {
      if (flags?.silent && result.stderr) {
        console.error(SecurityUtils.sanitizeLogMessage(result.stderr));
      }
      process.exit(result.status ?? 1);
    }
  } finally {
    // Cleanup wrapper file
    if (fs.existsSync(wrapperFile)) {
      fs.unlinkSync(wrapperFile);
    }
  }
}

// Main CLI function
/**
 * Parse command line flags with improved help handling
 * @param args - Command line arguments
 * @returns Parsed flags object
 * @since 2.9.2
 */
function parseFlags(args: string[]): CliFlags {
  const flags: CliFlags = {};

  while (args.length > 0 && args[0]?.startsWith('-')) {
    const flag = args.shift();
    switch (flag) {
      case '--dry-run':
        flags.dryRun = true;
        break;
      case '--silent':
        flags.silent = true;
        break;
      case '--env': {
        const envValue = args.shift();
        if (envValue) flags.env = envValue;
        break;
      }
      case '--set': {
        const setValue = args.shift();
        if (setValue) {
          flags.set = flags.set || [];
          flags.set.push(setValue);
        }
        break;
      }
      case '--version':
      case '-v':
        if (!flags.silent) {
          console.log('Timonel v0.1.0');
        }
        process.exit(0);
        break;
      case '--help':
      case '-h':
        usageAndExit(undefined, flags.silent);
        break;
      default:
        usageAndExit(`Unknown flag: ${flag}`, flags.silent);
    }
  }
  return flags;
}

async function executeCommand(
  command: string | undefined,
  args: string[],
  flags: CliFlags,
): Promise<void> {
  switch (command) {
    case 'init':
      await cmdInit(args[0], flags.silent);
      break;
    case 'synth':
      await cmdSynth(args[0], flags);
      break;
    case 'validate':
      await cmdValidate(flags);
      break;
    case 'deploy':
      await cmdDeploy(args[0], args[1], flags);
      break;
    case 'templates':
      await cmdTemplates(flags);
      break;
    case 'umbrella':
      await cmdUmbrella(args[0], args.slice(1), flags);
      break;
    case 'help':
    case undefined:
      usageAndExit(undefined, flags.silent);
      break;
    default:
      usageAndExit(`Unknown command: ${command}`, flags.silent);
  }
}

/**
 * Enhanced main function with better error handling
 * @since 2.9.2
 */
async function main() {
  const args = process.argv.slice(2);

  // Check for silent flag early
  const isSilent = args.includes('--silent');

  // Handle help flags first, before extracting command
  if (args.includes('--help') || args.includes('-h')) {
    usageAndExit(undefined, isSilent);
    return;
  }

  // Handle version flags first
  if (args.includes('--version') || args.includes('-v')) {
    if (!isSilent) {
      console.log('Timonel v0.1.0');
    }
    process.exit(0);
  }

  const command = args.shift();
  const flags = parseFlags(args);
  await executeCommand(command, args, flags);
}

// Run CLI with enhanced error handling
main().catch((error) => {
  const flags = parseFlags(process.argv.slice(2));
  if (!flags.silent) {
    console.error('Error:', error.message);
  }
  process.exit(1);
});<|MERGE_RESOLUTION|>--- conflicted
+++ resolved
@@ -81,48 +81,12 @@
         '  tl synth my-app my-app/dist',
         '  tl validate my-app',
         '  tl deploy my-app my-release --env prod',
-        '  tl synth my-app --dry-run --silent',
-        '  tl synth my-app --set replicas=5 --set image.tag=v2.0.0',
+        '  tl synth --dry-run --silent',
+        '  tl synth --set replicas=5 --set image.tag=v2.0.0',
         '  tl deploy my-app my-release --set service.port=8080',
       ].join('\n'),
     );
   }
-<<<<<<< HEAD
-=======
-  console.log(
-    [
-      'Usage: tl <command> [options]',
-      '',
-      'Commands:',
-      '  tl init <chart-name>              Create new chart',
-      '  tl synth [outDir]                 Generate Helm chart',
-      '  tl validate                       Validate chart',
-      '  tl deploy <release> [namespace]   Deploy chart',
-      '  tl templates                      List available templates',
-      '',
-      'Umbrella Charts:',
-      '  tl umbrella init <n>              Create umbrella chart structure',
-      '  tl umbrella add <subchart>           Add subchart to umbrella',
-      '  tl umbrella synth [outDir]           Generate umbrella chart',
-      '',
-      'Flags:',
-      '  --dry-run                            Show what would be done without executing',
-      '  --silent                             Suppress output (useful for CI)',
-      '  --env <environment>                  Use environment-specific values',
-      '  --set <key=value>                    Override values (can be used multiple times)',
-      '  --help, -h                           Show this help message',
-      '',
-      'Examples:',
-      '  tl init my-app',
-      '  tl synth my-app my-app/dist',
-      '  tl validate my-app',
-      '  tl deploy my-app my-release --env prod',
-      '  tl synth my-app --dry-run --silent',
-      '  tl synth my-app --set replicas=5 --set image.tag=v2.0.0',
-      '  tl deploy my-app my-release --set service.port=8080',
-    ].join('\n'),
-  );
->>>>>>> 8a3cc45a
   process.exit(msg ? 1 : 0);
 }
 
