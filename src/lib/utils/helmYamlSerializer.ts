<<<<<<< HEAD
import { Document, Scalar, isMap, isScalar, visit } from 'yaml';
=======
import type { YAMLMap } from 'yaml';
import { Document, Scalar, isMap, isScalar, visit, Pair } from 'yaml';
>>>>>>> 49907915

import type { HelmConstruct } from './helmControlStructures.js';
import {
  isHelmConstruct,
  isHelmExpression,
  createHelmExpression,
} from './helmControlStructures.js';
<<<<<<< HEAD

/**
 * Helper function to serialize else-if chains
 * @param elseContent The else content to process
 * @param openTag Opening Helm tag
 * @param closeTag Closing Helm tag
 * @returns Object with serialized result and remaining else content
 */
function serializeElseIfChain(
  elseContent: unknown,
  openTag: string,
  closeTag: string,
): { result: string; remainingElse: unknown | undefined } {
  let result = '';
  let currentElse: unknown | undefined = elseContent;

  // Check for nested if (else if pattern)
  if (isHelmConstruct(currentElse) && currentElse.type === 'if') {
    while (isHelmConstruct(currentElse) && currentElse.type === 'if') {
      const elseIfData = currentElse.data as {
        condition: string;
        then: unknown;
        else?: unknown;
      };
      result += `\n${openTag}else if ${elseIfData.condition}${closeTag}\n`;
      result += serializeHelmContent(elseIfData.then);
      currentElse = elseIfData.else;
    }
  }

  return { result, remainingElse: currentElse };
}

/**
 * Serialize a HelmConstruct into a Helm template string
 * @param construct The HelmConstruct to serialize
 * @returns Helm template string
 */
function serializeHelmConstruct(construct: HelmConstruct): string {
  const trimLeft = construct.options?.trimLeft ?? true;
  const trimRight = construct.options?.trimRight ?? true;

  const openTag = `{{${trimLeft ? '-' : ''} `;
  const closeTag = ` ${trimRight ? '-' : ''}}}`;

  switch (construct.type) {
    case 'if': {
      const data = construct.data as { condition: string; then: unknown; else?: unknown };
      let result = `${openTag}if ${data.condition}${closeTag}\n`;
      result += serializeHelmContent(data.then);

      if (data.else !== undefined) {
        const { result: elseIfResult, remainingElse } = serializeElseIfChain(
          data.else,
          openTag,
          closeTag,
        );

        result += elseIfResult;

        if (remainingElse !== undefined) {
          result += `\n${openTag}else${closeTag}\n`;
          result += serializeHelmContent(remainingElse);
        }
      }

      result += `\n${openTag}end${closeTag}`;
      return result;
    }

    case 'fragment': {
      const data = construct.data as unknown[];
      // Serialize each item and join with newlines
      return data.map((item) => serializeHelmContent(item)).join('\n');
    }

    case 'range': {
      const data = construct.data as { vars: string; collection: string; content: unknown };
      let result = `${openTag}range ${data.vars} := ${data.collection}${closeTag}\n`;
      result += serializeHelmContent(data.content);
      result += `\n${openTag}end${closeTag}`;
      return result;
    }

    case 'with': {
      const data = construct.data as { scope: string; content: unknown };
      let result = `${openTag}with ${data.scope}${closeTag}\n`;
      result += serializeHelmContent(data.content);
      result += `\n${openTag}end${closeTag}`;
      return result;
    }

    case 'include': {
      const data = construct.data as { templateName: string; scope: string; pipe?: string };
      let result = `${openTag}include "${data.templateName}" ${data.scope}`;
      if (data.pipe) {
        result += ` | ${data.pipe}`;
      }
      result += `${closeTag}`;
      return result;
    }

    case 'define': {
      const data = construct.data as { name: string; content: unknown };
      let result = `${openTag}define "${data.name}"${closeTag}\n`;
      result += serializeHelmContent(data.content);
      result += `\n${openTag}end${closeTag}`;
      return result;
    }

    case 'var': {
      const data = construct.data as { name: string; value: string };
      return `${openTag}${data.name} := ${data.value}${closeTag}`;
    }

    case 'block': {
      const data = construct.data as { name: string; content: unknown };
      let result = `${openTag}block "${data.name}" .${closeTag}\n`;
      result += serializeHelmContent(data.content);
      result += `\n${openTag}end${closeTag}`;
      return result;
    }

    case 'comment': {
      const data = construct.data as { text: string };
      return `{{/* ${data.text} */}}`;
    }

    default:
      throw new Error(`Unknown Helm construct type: ${construct.type}`);
  }
}

/**
 * Serialize HelmContent (primitives, objects, arrays, or HelmConstructs) to string
 */
function serializeHelmContent(content: unknown): string {
  if (isHelmConstruct(content)) {
    return serializeHelmConstruct(content);
  }

  if (isHelmExpression(content)) {
    return content.value;
  }

  if (content === null || content === undefined) {
    return '';
  }

  if (typeof content === 'string') {
    return content;
  }

  if (typeof content === 'number' || typeof content === 'boolean') {
    return String(content);
  }

  // For objects and arrays, use the yaml library to serialize them properly
  if (typeof content === 'object') {
    const doc = new Document(content);
    let yaml = doc.toString({ lineWidth: 0 });
    // Remove the trailing newline and any leading/trailing whitespace
    yaml = yaml.trim();
    return yaml;
  }

  return '';
}

/**
 * Pre-process an object to convert HelmConstruct instances to HelmExpression
 * This allows the yaml library to serialize them correctly
 */
function preprocessHelmConstructs(obj: unknown): unknown {
  // Handle HelmConstruct

  if (isHelmConstruct(obj)) {
    const helmTemplate = serializeHelmConstruct(obj);
    return createHelmExpression(helmTemplate);
  }

  // Handle arrays
  if (Array.isArray(obj)) {
    return obj.map((item) => preprocessHelmConstructs(item));
  }

  // Handle objects
  if (obj !== null && typeof obj === 'object') {
    // Don't process HelmExpression objects
    if (isHelmExpression(obj)) {
      return obj;
    }

    const result: Record<string, unknown> = {};
    for (const [key, value] of Object.entries(obj)) {
      // eslint-disable-next-line security/detect-object-injection -- Safe: iterating over own entries
      result[key] = preprocessHelmConstructs(value);
    }
    return result;
  }

  // Return primitives as-is
  return obj;
}

/**
 * Main method to serialize an object to YAML with Helm template awareness.
 * Uses 'yaml' library to natively handle Helm expressions by forcing QUOTE_DOUBLE style.
 *
 * @param obj Input object to serialize.
 * @param options Options (lineWidth, etc.) - partially supported mapping from legacy options.
 * @returns Helm-aware YAML string.
 * @since 2.11.0
 * @since 2.13.1 Refactored to use 'yaml' library
 * @since 2.14.0 Added HelmConstruct pre-processing
 */
export function dumpHelmAwareYaml(obj: unknown, options: { lineWidth?: number } = {}): string {
  // Pre-process to convert HelmConstruct objects to HelmExpression
  const preprocessed = preprocessHelmConstructs(obj);

  const doc = new Document(preprocessed);

  // Visit the document to transform HelmExpression objects and force quoting for templates
  visit(doc, (_key, node) => {
    // 1. Handle explicit HelmExpression objects
    if (isMap(node)) {
      const isHelmExpr = node.items.some(
        (pair) =>
          isScalar(pair.key) &&
          pair.key.value === '__helmExpression' &&
          isScalar(pair.value) &&
          pair.value.value === true,
      );

      if (isHelmExpr) {
        // Find the 'value' property
        const valuePair = node.items.find(
          (pair) => isScalar(pair.key) && pair.key.value === 'value',
        );
        if (valuePair && isScalar(valuePair.value)) {
          const value = String(valuePair.value.value);
          const scalar = new Scalar(value);

          // Check if this is a Helm construct (multiline block)
          if (value.trim().startsWith('{{') && value.includes('\n')) {
            scalar.type = 'BLOCK_LITERAL'; // Force block style (|)
          } else {
            scalar.type = 'QUOTE_DOUBLE'; // Force double quotes for simple expressions
          }
          return scalar; // Replace the Map node with this Scalar
        }
      }
    }
    return undefined;
  });

  // Configure output options
  const toStringOptions: { lineWidth?: number } = {};
  if (options.lineWidth !== undefined) {
    toStringOptions.lineWidth = options.lineWidth;
  }

  // Ensure we don't use flow style (JSON-like) for the root or children unless necessary
  // doc.options.collectionStyle = 'block'; // Default is usually fine

  let result = doc.toString(toStringOptions);

  // Post-process to fix double-escaped quotes within Helm templates
  // The yaml library escapes quotes in strings, but Helm templates need unescaped quotes
  // Simply replace all \" with " globally - this is safe because we're only processing
  // Helm template strings that should never have escaped quotes
  result = result.replace(/\\"/g, '"');

  // Remove escaped backslashes that appear before spaces in YAML
  // Pattern: "\  " -> "  " (two spaces)
  result = result.replace(/\\\\/g, '');

  // Post-process to handle template-only values that should be raw YAML
  // These are values that are ONLY a Helm template (start with {{ and end with }})
  // They should not be quoted so Helm can expand them as YAML structure

  // 1. Handle Block Literals (multiline constructs like if/range)
  // Pattern: "| \n  {{- if ... }}" -> "{{- if ... }}" (indented)
  // We need to remove the pipe and the newline after it, but keep indentation
  // The yaml library outputs: key: |
  //                             {{- if ... }}
  // We want: key:
  //            {{- if ... }}

  // Actually, we just need to remove the "| " (or "|\n") if it's followed by a Helm block
  // But regex on the whole string is risky for context.

  // Let's stick to the previous approach but handle the pipe if present.
  // If we used BLOCK_LITERAL, the output is:
  // key: |
  //   {{- if ... }}

  // We can replace ": |" with ":" ? No, that affects all block literals.

  // Let's refine:
  // Match: ": |" or ": |-" or ": |+" followed by newline and indent and {{
  // regex: /:\s*\|[-+]?\s*\n(\s*\{\{)/g
  result = result.replace(/:\s*\|[-+]?\s*\n(\s*\{\{)/g, ':\n$1');

  // 2. Handle Quoted Strings (single line expressions)
  // Pattern: "{{- include "name" . | nindent 4 }}" -> {{- include "name" . | nindent 4 }}
  // We need to remove quotes around pure template expressions, including multiline blocks
  // Match any quoted string that starts with {{ and ends with }}
  // Use [\s\S]*? for non-greedy multiline match
=======
import {
  isHelmValue,
  isHelmFieldConditional,
  isHelmRange,
  isHelmWith,
  type HelmValue,
  type HelmCondition,
  type HelmFieldConditional,
  type HelmRange,
  type HelmWith,
} from './valuesRef.js';

// Constants for field markers used throughout serialization
// eslint-disable-next-line sonarjs/no-duplicate-string -- Used as markers in multiple places
const FIELD_CONDITIONAL = '__FIELD_CONDITIONAL__:';
// eslint-disable-next-line sonarjs/no-duplicate-string -- Used as markers in multiple places
const FIELD_WITH = '__FIELD_WITH__:';
// eslint-disable-next-line sonarjs/no-duplicate-string -- Used as markers in multiple places
const FIELD_WITH_MARKER = '__FIELD_WITH_MARKER__:';

/**
 * Simple YAML serialization that handles HelmExpressions without recursion
 * Used internally to serialize content within HelmFieldConditional
 */
function simpleHelmYaml(obj: unknown): string {
  // First, recursively convert HelmValue and HelmExpression to plain strings
  function convertToPlain(value: unknown): unknown {
    if (isHelmValue(value)) {
      return `{{ ${(value as HelmValue).__path} }}`;
    }
    if (isHelmExpression(value)) {
      return value.value;
    }
    if (Array.isArray(value)) {
      return value.map(convertToPlain);
    }
    if (value !== null && typeof value === 'object') {
      const result: Record<string, unknown> = {};
      for (const [k, v] of Object.entries(value)) {
        // eslint-disable-next-line security/detect-object-injection
        result[k] = convertToPlain(v);
      }
      return result;
    }
    return value;
  }

  const plain = convertToPlain(obj);
  const doc = new Document(plain);
  return doc.toString({ lineWidth: 0 });
}

/**
 * Helper function to serialize else-if chains
 * @param elseContent The else content to process
 * @param openTag Opening Helm tag
 * @param closeTag Closing Helm tag
 * @returns Object with serialized result and remaining else content
 */
function serializeElseIfChain(
  elseContent: unknown,
  openTag: string,
  closeTag: string,
): { result: string; remainingElse: unknown | undefined } {
  let result = '';
  let currentElse: unknown | undefined = elseContent;

  // Check for nested if (else if pattern)
  if (isHelmConstruct(currentElse) && currentElse.type === 'if') {
    while (isHelmConstruct(currentElse) && currentElse.type === 'if') {
      const elseIfData = currentElse.data as {
        condition: string;
        then: unknown;
        else?: unknown;
      };
      result += `\n${openTag}else if ${elseIfData.condition}${closeTag}\n`;
      result += serializeHelmContent(elseIfData.then);
      currentElse = elseIfData.else;
    }
  }

  return { result, remainingElse: currentElse };
}

/**
 * Serialize a HelmConstruct into a Helm template string
 * @param construct The HelmConstruct to serialize
 * @returns Helm template string
 */
// eslint-disable-next-line sonarjs/cognitive-complexity -- Complex serialization logic
function serializeHelmConstruct(construct: HelmConstruct): string {
  // Handle fieldConditional specially - it should not be serialized here
  // as it needs special handling in the YAML structure
  if (construct.type === 'fieldConditional') {
    throw new Error(
      'fieldConditional should not be serialized directly. It must be handled in preprocessHelmConstructs.',
    );
  }

  const trimLeft = construct.options?.trimLeft ?? true;
  const trimRight = construct.options?.trimRight ?? true;

  const openTag = `{{${trimLeft ? '-' : ''} `;
  const closeTag = ` ${trimRight ? '-' : ''}}}`;

  switch (construct.type) {
    case 'if': {
      const data = construct.data as { condition: string; then: unknown; else?: unknown };
      const isInline = construct.options?.inline ?? false;
      const newline = isInline ? '' : '\n';
      const space = isInline ? ' ' : '';

      let result = `${openTag}if ${data.condition}${closeTag}${newline}`;
      result += serializeHelmContent(data.then);

      if (data.else !== undefined) {
        if (isInline) {
          result += `${space}${openTag}else${closeTag}${space}`;
          result += serializeHelmContent(data.else);
        } else {
          const { result: elseIfResult, remainingElse } = serializeElseIfChain(
            data.else,
            openTag,
            closeTag,
          );

          result += elseIfResult;

          if (remainingElse !== undefined) {
            result += `\n${openTag}else${closeTag}\n`;
            result += serializeHelmContent(remainingElse);
          }
        }
      }

      result += `${newline}${openTag}end${closeTag}`;
      return result;
    }

    case 'fragment': {
      const data = construct.data as unknown[];
      // Separate strings/HelmExpressions from objects
      const strings: string[] = [];
      const objects: unknown[] = [];

      for (const item of data) {
        if (
          typeof item === 'object' &&
          item !== null &&
          !Array.isArray(item) &&
          !isHelmConstruct(item) &&
          !isHelmExpression(item)
        ) {
          objects.push(item);
        } else {
          const serialized = serializeHelmContent(item);
          if (serialized.trim().length > 0) {
            strings.push(serialized);
          }
        }
      }

      // If we have both strings and objects, we need to combine them intelligently
      if (strings.length > 0 && objects.length > 0) {
        // Combine all objects into one
        const combinedObject = objects.reduce(
          (acc, obj) => {
            if (typeof obj === 'object' && obj !== null) {
              return { ...(acc as Record<string, unknown>), ...(obj as Record<string, unknown>) };
            }
            return acc;
          },
          {} as Record<string, unknown>,
        );

        // Pre-process the combined object to convert HelmConstruct instances to HelmExpression
        const preprocessed = preprocessHelmConstructs(combinedObject);
        const doc = new Document(preprocessed);

        // Visit the document to transform HelmExpression objects
        visit(doc, (_key, node) => {
          if (isMap(node)) {
            const isHelmExpr = node.items.some(
              (pair) =>
                isScalar(pair.key) &&
                pair.key.value === '__helmExpression' &&
                isScalar(pair.value) &&
                pair.value.value === true,
            );

            if (isHelmExpr) {
              const valuePair = node.items.find(
                (pair) => isScalar(pair.key) && pair.key.value === 'value',
              );
              if (valuePair && isScalar(valuePair.value)) {
                const value = String(valuePair.value.value);
                const scalar = new Scalar(value);

                if (value.trim().startsWith('{{') && value.includes('\n')) {
                  scalar.type = 'BLOCK_LITERAL';
                } else {
                  scalar.type = 'QUOTE_DOUBLE';
                }
                return scalar;
              }
            }
          }
          return undefined;
        });

        let objectYaml = doc.toString({ lineWidth: 0 }).trim();

        // Combine strings and object YAML
        // The strings come first (like conditional replicas), then the object
        return [...strings, objectYaml].filter((s) => s.trim().length > 0).join('\n');
      }

      // If only objects, combine them
      if (objects.length > 0) {
        const combinedObject = objects.reduce(
          (acc, obj) => {
            if (typeof obj === 'object' && obj !== null) {
              return { ...(acc as Record<string, unknown>), ...(obj as Record<string, unknown>) };
            }
            return acc;
          },
          {} as Record<string, unknown>,
        );
        const preprocessed = preprocessHelmConstructs(combinedObject);
        const doc = new Document(preprocessed);

        // Visit the document to transform HelmExpression objects
        visit(doc, (_key, node) => {
          if (isMap(node)) {
            const isHelmExpr = node.items.some(
              (pair) =>
                isScalar(pair.key) &&
                pair.key.value === '__helmExpression' &&
                isScalar(pair.value) &&
                pair.value.value === true,
            );

            if (isHelmExpr) {
              const valuePair = node.items.find(
                (pair) => isScalar(pair.key) && pair.key.value === 'value',
              );
              if (valuePair && isScalar(valuePair.value)) {
                const value = String(valuePair.value.value);
                const scalar = new Scalar(value);

                if (value.trim().startsWith('{{') && value.includes('\n')) {
                  scalar.type = 'BLOCK_LITERAL';
                } else {
                  scalar.type = 'QUOTE_DOUBLE';
                }
                return scalar;
              }
            }
          }
          return undefined;
        });

        return doc.toString({ lineWidth: 0 }).trim();
      }

      // If only strings, just join them
      return strings.filter((s) => s.trim().length > 0).join('\n');
    }

    case 'range': {
      const data = construct.data as { vars: string; collection: string; content: unknown };
      let result = `${openTag}range ${data.vars} := ${data.collection}${closeTag}\n`;
      result += serializeHelmContent(data.content);
      result += `\n${openTag}end${closeTag}`;
      return result;
    }

    case 'with': {
      const data = construct.data as { scope: string; content: unknown };
      let result = `${openTag}with ${data.scope}${closeTag}\n`;
      result += serializeHelmContent(data.content);
      result += `\n${openTag}end${closeTag}`;
      return result;
    }

    case 'include': {
      const data = construct.data as { templateName: string; scope: string; pipe?: string };
      let result = `${openTag}include "${data.templateName}" ${data.scope}`;
      if (data.pipe) {
        result += ` | ${data.pipe}`;
      }
      result += closeTag;
      return result;
    }

    case 'define': {
      const data = construct.data as { name: string; content: unknown };
      let result = `${openTag}define "${data.name}"${closeTag}\n`;
      result += serializeHelmContent(data.content);
      result += `\n${openTag}end${closeTag}`;
      return result;
    }

    case 'var': {
      const data = construct.data as { name: string; value: string };
      return `${openTag}${data.name} := ${data.value}${closeTag}`;
    }

    case 'block': {
      const data = construct.data as { name: string; content: unknown };
      let result = `${openTag}block "${data.name}" .${closeTag}\n`;
      result += serializeHelmContent(data.content);
      result += `\n${openTag}end${closeTag}`;
      return result;
    }

    case 'comment': {
      const data = construct.data as { text: string };
      return `{{/* ${data.text} */}}`;
    }

    default:
      throw new Error(`Unknown Helm construct type: ${construct.type}`);
  }
}

/**
 * Serialize HelmContent (primitives, objects, arrays, or HelmConstructs) to string
 */
function serializeHelmContent(content: unknown): string {
  if (isHelmConstruct(content)) {
    return serializeHelmConstruct(content);
  }

  if (isHelmExpression(content)) {
    return content.value;
  }

  if (content === null || content === undefined) {
    return '';
  }

  if (typeof content === 'string') {
    return content;
  }

  if (typeof content === 'number' || typeof content === 'boolean') {
    return String(content);
  }

  // For objects and arrays, use the yaml library to serialize them properly
  if (typeof content === 'object') {
    // Pre-process the object to convert HelmConstruct instances to HelmExpression
    // This ensures nested HelmConstructs are properly serialized
    const preprocessed = preprocessHelmConstructs(content);
    const doc = new Document(preprocessed);
    let yaml = doc.toString({ lineWidth: 0 });
    // Remove the trailing newline and any leading/trailing whitespace
    yaml = yaml.trim();
    return yaml;
  }

  return '';
}

/**
 * Pre-process an object to convert HelmConstruct instances to HelmExpression
 * This allows the yaml library to serialize them correctly
 */
// eslint-disable-next-line sonarjs/cognitive-complexity -- Complex preprocessing logic
export function preprocessHelmConstructs(obj: unknown): unknown {
  // Handle HelmValue (from valuesRef)
  if (isHelmValue(obj)) {
    const value = obj as HelmValue;
    return createHelmExpression(`{{ ${value.__path} }}`);
  }

  // Handle HelmFieldConditional (from valuesRef v.if())
  if (isHelmFieldConditional(obj)) {
    // This is handled in the object iteration below
    return obj;
  }

  // Handle HelmRange (from valuesRef v.range())
  if (isHelmRange(obj)) {
    const range = obj as HelmRange<unknown>;
    const sourcePath = (range.source as HelmValue).__path;
    // Create placeholder values for callback
    const itemProxy = { __path: '$item' } as unknown as HelmValue;
    const indexProxy = { __path: '$index' } as unknown as HelmValue<number>;
    const content = range.callback(itemProxy, indexProxy);
    const processedContent = preprocessHelmConstructs(content);
    // Serialize the content
    const contentDoc = new Document(processedContent);
    const contentStr = contentDoc.toString({ lineWidth: 0 }).trim();
    return createHelmExpression(`{{- range ${sourcePath} }}\n${contentStr}\n{{- end }}`);
  }

  // Handle HelmWith (from valuesRef v.with())
  // DON'T process it here - let it pass through so the visit phase can detect it as field-level
  if (isHelmWith(obj)) {
    return obj;
  }

  // Handle HelmConstruct
  // BUT: preserve fieldConditional constructs as-is so they can be handled in visit phase
  // NOTE: We don't process helmIf without else here - that's handled in the object processing below
  if (isHelmConstruct(obj)) {
    if (obj.type === 'fieldConditional') {
      // Keep fieldConditional as-is, don't serialize it yet
      return obj;
    }
    // For helmIf without else, we need to handle it in the parent object context
    // So we return it as-is to be processed when iterating over object entries
    // UNLESS it has inline: true, in which case serialize it immediately
    if (obj.type === 'if') {
      const ifData = obj.data as { condition: string; then: unknown; else?: unknown };
      const isInline = obj.options?.inline ?? false;
      // Check if else is undefined or not present in the data object
      if (!isInline && (ifData.else === undefined || !('else' in ifData))) {
        // Return as-is so it can be processed in the object iteration
        return obj;
      }
    }
    const helmTemplate = serializeHelmConstruct(obj);
    return createHelmExpression(helmTemplate);
  }

  // Handle arrays
  if (Array.isArray(obj)) {
    return obj.map((item) => preprocessHelmConstructs(item));
  }

  // Handle objects
  if (obj !== null && typeof obj === 'object') {
    // Don't process HelmExpression objects
    if (isHelmExpression(obj)) {
      return obj;
    }

    const result: Record<string, unknown> = {};

    for (const [key, value] of Object.entries(obj)) {
      // Check if value is HelmWith - treat as field-level construct
      if (isHelmWith(value)) {
        const withBlock = value as HelmWith<unknown>;
        const source = withBlock.source as HelmValue;
        const sourcePath = source?.__path;

        if (!sourcePath) {
          throw new Error('HelmWith source must have a valid __path');
        }

        // Create placeholder for callback context
        const ctxProxy = { __path: '.' } as unknown as HelmValue;
        const content = withBlock.callback(ctxProxy);

        // Extract content string
        let contentStr: string;
        if (isHelmExpression(content)) {
          contentStr = content.value;
        } else {
          const processedContent = preprocessHelmConstructs(content);
          const contentDoc = new Document(processedContent);
          contentStr = contentDoc.toString({ lineWidth: 0 }).trim();
        }

        // Generate field-level with template
        const template = `{{- with ${sourcePath} }}\n${key}:\n  ${contentStr}\n{{- end }}`;

        // Use special marker for field-level with
        const marker = `__FIELD_WITH__:${key}:${template}`;

        result[`__fieldWithTemplate_${key}`] = createHelmExpression(marker);
        continue;
      }

      // Special handling: if value is a helmIf with elseContent as undefined,
      // this means we want to conditionally include the entire field (key + value)
      // We generate the template complete as a string and insert it as a special field
      // IMPORTANT: Check this BEFORE processing recursively to avoid serialization
      if (isHelmConstruct(value) && value.type === 'if') {
        const ifData = value.data as { condition: string; then: unknown; else?: unknown };
        const isInline = value.options?.inline ?? false;
        // If elseContent is undefined (or not present) AND not inline, this is a field-level conditional
        // This is the case for helmIfSimple() or helmIf() with undefined else
        if (!isInline && (ifData.else === undefined || !('else' in ifData))) {
          // Serialize the then value to get its string representation
          const preprocessedThen = preprocessHelmConstructs(ifData.then);
          let thenValueStr = '';
          let isMultilineObject = false;

          if (isHelmExpression(preprocessedThen)) {
            thenValueStr = preprocessedThen.value.trim();
            isMultilineObject = thenValueStr.includes('\n');
          } else if (typeof preprocessedThen === 'string') {
            thenValueStr = preprocessedThen.trim();
            isMultilineObject = thenValueStr.includes('\n');
          } else if (Array.isArray(preprocessedThen)) {
            // For arrays, serialize to YAML
            const tempDoc = new Document(preprocessedThen);
            thenValueStr = tempDoc.toString({ lineWidth: 0 }).trim();
            isMultilineObject = true;
          } else {
            // For objects, serialize them to YAML string
            const tempDoc = new Document(preprocessedThen);
            thenValueStr = tempDoc.toString({ lineWidth: 0 }).trim();
            isMultilineObject = thenValueStr.includes('\n');
          }

          // Create the conditional template
          // Format: "{{- if condition }}\nfieldKey: value\n{{- end }}"
          const constructOptions = isHelmConstruct(value) ? value.options : undefined;
          const trimLeft = constructOptions?.trimLeft ?? true;
          const openTag = `{{${trimLeft ? '-' : ''} `;
          const closeTag = ` ${(constructOptions?.trimRight ?? true) ? '-' : ''}}}`;

          // Format the value based on whether it's multiline or not
          let formattedContent: string;
          if (isMultilineObject) {
            // For multiline values (arrays, objects), put on new line with proper indentation
            const indentedValue = thenValueStr
              .split('\n')
              .map((line: string) => '    ' + line)
              .join('\n');
            formattedContent = `${key}:\n${indentedValue}`;
          } else {
            // For simple values, put inline
            formattedContent = `${key}: ${thenValueStr}`;
          }

          const conditionalTemplate = `${openTag}if ${ifData.condition}${closeTag}\n  ${formattedContent}\n${openTag}end${closeTag}`;

          // Instead of creating a special field that might be lost during cdk8s serialization,
          // we create a HelmExpression (type-safe) with the complete template that will be inserted
          // directly in the YAML. We use a special marker prefix in the value so postProcessFieldConditionals
          // can detect and transform it correctly. This preserves type-safety because the field
          // exists with a HelmExpression type, not just a string.
          // The marker "__FIELD_CONDITIONAL__:" is used to identify field-level conditionals
          // eslint-disable-next-line security/detect-object-injection -- Safe: iterating over own entries
          result[key] = createHelmExpression(`__FIELD_CONDITIONAL__:${key}:${conditionalTemplate}`);
          continue;
        }
      }

      // Handle HelmFieldConditional from valuesRef v.if()
      if (isHelmFieldConditional(value)) {
        const fieldCond = value as HelmFieldConditional<unknown>;
        const condition = (fieldCond.condition as HelmCondition).__condition;

        // Serialize the then value using simpleHelmYaml to avoid recursion
        const thenValueStr = simpleHelmYaml(fieldCond.thenValue).trim();
        const isMultilineObject = thenValueStr.includes('\n');
        const startsWithDash = thenValueStr.trimStart().startsWith('-');

        // Create the conditional template without base indentation
        // postProcessFieldConditionals will add the correct indentation later
        let formattedContent: string;
        if (isMultilineObject || startsWithDash) {
          // For multiline or arrays, put key on own line
          // Indent the value by 2 spaces relative to the key
          const lines = thenValueStr.split('\n');
          const indentedValue = lines.map((line: string) => '  ' + line).join('\n');
          formattedContent = `${key}:\n${indentedValue}`;
        } else {
          formattedContent = `${key}: ${thenValueStr}`;
        }

        // Template format: no base indent - postProcessFieldConditionals will add it
        const conditionalTemplate = `{{- if ${condition} }}\n${formattedContent}\n{{- end }}`;

        // eslint-disable-next-line security/detect-object-injection -- Safe: iterating over own entries
        result[key] = createHelmExpression(`__FIELD_CONDITIONAL__:${key}:${conditionalTemplate}`);
        continue;
      }

      // Also handle fieldConditional constructs that were already created
      if (isHelmConstruct(value) && value.type === 'fieldConditional') {
        const fieldData = value.data as { fieldKey: string; condition: string; then: unknown };
        // Serialize the then value
        const preprocessedThen = preprocessHelmConstructs(fieldData.then);
        let thenValueStr = '';
        if (isHelmExpression(preprocessedThen)) {
          thenValueStr = preprocessedThen.value;
        } else if (typeof preprocessedThen === 'string') {
          thenValueStr = preprocessedThen;
        } else {
          const tempDoc = new Document(preprocessedThen);
          thenValueStr = tempDoc.toString({ lineWidth: 0 }).trim();
        }

        // Create the conditional template
        const conditionalTemplate = `{{- if ${fieldData.condition} }}\n  ${fieldData.fieldKey}: ${thenValueStr}\n{{- end }}`;

        result[`__fieldConditionalTemplate_${fieldData.fieldKey}`] = conditionalTemplate;
        continue;
      }
      // eslint-disable-next-line security/detect-object-injection -- Safe: iterating over own entries
      result[key] = preprocessHelmConstructs(value);
    }

    return result;
  }

  // Return primitives as-is
  return obj;
}

/**
 * Main method to serialize an object to YAML with Helm template awareness.
 * Uses 'yaml' library to natively handle Helm expressions by forcing QUOTE_DOUBLE style.
 *
 * @param obj Input object to serialize.
 * @param options Options (lineWidth, etc.) - partially supported mapping from legacy options.
 * @returns Helm-aware YAML string.
 * @since 2.11.0
 * @since 2.13.1 Refactored to use 'yaml' library
 * @since 2.14.0 Added HelmConstruct pre-processing
 */
// eslint-disable-next-line sonarjs/cognitive-complexity -- Complex YAML serialization logic
export function dumpHelmAwareYaml(obj: unknown, options: { lineWidth?: number } = {}): string {
  // Pre-process to convert HelmConstruct objects to HelmExpression
  // This also processes field-level conditionals and creates __fieldConditionalTemplate_* fields
  const preprocessed = preprocessHelmConstructs(obj);

  const doc = new Document(preprocessed);

  // Visit the document to transform HelmExpression objects
  // eslint-disable-next-line sonarjs/cognitive-complexity -- Complex YAML node transformation
  visit(doc, (_key, node) => {
    // Handle explicit HelmExpression objects
    if (isMap(node)) {
      const isHelmExpr = node.items.some(
        (pair) =>
          isScalar(pair.key) &&
          pair.key.value === '__helmExpression' &&
          isScalar(pair.value) &&
          pair.value.value === true,
      );

      if (isHelmExpr) {
        // Find the 'value' property
        const valuePair = node.items.find(
          (pair) => isScalar(pair.key) && pair.key.value === 'value',
        );
        if (valuePair && isScalar(valuePair.value)) {
          const value = String(valuePair.value.value);

          // Check if this is a field-level conditional marker
          // Format: "__FIELD_CONDITIONAL__:fieldKey:{{- if ... }}\n  fieldKey: value\n{{- end }}"
          // We need to preserve it as a block literal so postProcessFieldConditionals can process it
          if (
            value.startsWith(FIELD_CONDITIONAL) ||
            value.startsWith(FIELD_WITH) ||
            value.startsWith(FIELD_WITH_MARKER)
          ) {
            const scalar = new Scalar(value);
            scalar.type = 'BLOCK_LITERAL';
            return scalar;
          }

          const scalar = new Scalar(value);

          // Check if this is a multiline Helm template (contains newlines and starts with {{)
          const isMultilineTemplate = value.includes('\n') && value.trim().startsWith('{{');

          // Special handling for with/range blocks - they should NOT be block literals
          // because they need to be at the same level as the field key
          const isWithOrRange =
            value.trim().startsWith('{{- with ') || value.trim().startsWith('{{- range ');

          if (isMultilineTemplate && !isWithOrRange) {
            scalar.type = 'BLOCK_LITERAL'; // Force block style (|)
          } else if (isWithOrRange) {
            // For with/range, use PLAIN style so it renders without quotes or block markers
            scalar.type = 'PLAIN';
          } else {
            scalar.type = 'QUOTE_DOUBLE'; // Force double quotes for simple expressions
          }
          return scalar; // Replace the Map node with this Scalar
        }
      }
    }
    return undefined;
  });

  // Configure output options
  const toStringOptions: { lineWidth?: number } = { lineWidth: 0 };
  if (options.lineWidth !== undefined) {
    toStringOptions.lineWidth = options.lineWidth;
  }

  // Ensure we don't use flow style (JSON-like) for the root or children unless necessary
  // doc.options.collectionStyle = 'block'; // Default is usually fine

  // Third visit: transform the special template pairs into the final format
  // We need to replace pairs with key "__fieldConditionalTemplate_*" with just the template content
  // Since we can't have "content without a key" in YAML, we'll use a different approach:
  // We'll create a custom serialization that handles these special pairs
  const templatePairs: Array<{
    parent: YAMLMap;
    index: number;
    template: string;
    fieldKey: string;
  }> = [];

  visit(doc, (_key, node) => {
    if (isMap(node)) {
      for (let i = 0; i < node.items.length; i++) {
        // eslint-disable-next-line security/detect-object-injection
        const pair = node.items[i];

        if (pair && isScalar(pair.key)) {
          const keyStr = String(pair.key.value);
          if (keyStr.startsWith('__fieldConditionalTemplate_') && isScalar(pair.value)) {
            const template = String(pair.value.value);
            const fieldKey = keyStr.replace('__fieldConditionalTemplate_', '');
            templatePairs.push({ parent: node, index: i, template, fieldKey });
          }
        }
      }
    }
    return undefined;
  });

  // Process template pairs: replace them with the template content directly
  // We'll create a new Document structure that represents the conditional correctly
  // The challenge is that YAML requires keys, so we need to serialize the template
  // in a way that when converted to string, produces the desired output
  for (let i = templatePairs.length - 1; i >= 0; i--) {
    // eslint-disable-next-line security/detect-object-injection
    const templatePair = templatePairs[i];
    if (!templatePair) continue;
    const { parent, index, template } = templatePair;

    // Remove the special pair
    parent.items.splice(index, 1);

    // The template already contains the full conditional with proper indentation
    // We need to insert it in a way that serializes correctly
    // Since we can't insert "raw content", we'll create a Pair with an empty key
    // and the template as a BLOCK_LITERAL value, then process it in the final step

    // Actually, the best approach is to parse the template and insert its content
    // But the template is already a string with the correct format

    // Solution: Create a temporary Document with just the template to get its YAML representation
    // Then parse that and extract the content
    const tempDoc = new Document({ __temp: template });
    const _tempYaml = tempDoc.toString({ lineWidth: 0 });

    // Extract just the value part (the template)
    // The tempYaml will be "__temp: |\n  template content"
    // We need just "template content" with proper indentation

    // Better: Since the template is already correctly formatted, we can create
    // a Scalar with it and use it directly, but we need a Pair

    // Final solution: Create a Pair with a key that when serialized will be removed
    // We'll use a key that's a comment or special marker that gets filtered out

    // Actually, the simplest type-safe solution: Create a Pair with the template
    // as a BLOCK_LITERAL, and then in the final string processing, we'll replace
    // the pattern "specialKey: |\n  template" with just "template" (but this uses string processing)

    // True type-safe solution: Parse the template string as YAML and extract its structure
    // But the template is not valid YAML by itself

    // Best approach: Store the template in a way that we can extract it later
    // We'll create a Pair with a known special key pattern that we can detect
    // and transform using only yaml API operations

    // Create a Scalar with the template
    const templateScalar = new Scalar(template);
    templateScalar.type = 'BLOCK_LITERAL';

    // Create a Pair with a special key that we'll process
    // The key will be a Scalar with a value that we can detect
    const specialKeyScalar = new Scalar('__fieldConditionalContent');
    const templatePairObj = new Pair(specialKeyScalar, templateScalar);

    // Insert the template pair
    parent.items.splice(index, 0, templatePairObj);
  }

  // Serialize to string first (with __fieldConditionalContent pairs still present)
  let result = doc.toString(toStringOptions);

  // Transform __fieldConditionalContent pairs in the string representation
  // Pattern: "__fieldConditionalContent: |\n  {{- if ... }}\n  fieldKey: value\n{{- end }}"
  // Should become: "{{- if ... }}\n  fieldKey: value\n{{- end }}"
  // We do this type-safely by:
  // 1. Using yaml API to identify the patterns (already done above)
  // 2. Using simple string operations (not regex) to transform them
  // 3. This is the minimal string manipulation needed given YAML's structural constraints

  while (result.includes('__fieldConditionalContent:')) {
    const markerIndex = result.indexOf('__fieldConditionalContent:');
    if (markerIndex === -1) break;

    // Find the start of the line containing the marker to get base indentation
    const lineStart = result.lastIndexOf('\n', markerIndex);
    const lineBeforeMarker = result.substring(lineStart + 1, markerIndex);
    const indentMatch = lineBeforeMarker.match(/^(\s*)/);
    const baseIndent = indentMatch && indentMatch[1] ? indentMatch[1] : '';

    // Debug: log the transformation attempt
    // console.log('Transforming __fieldConditionalContent at index', markerIndex, 'baseIndent:', JSON.stringify(baseIndent));

    // Find the content after the marker
    const afterMarker = result.substring(markerIndex);

    // Find the pipe character (| or |-) that indicates block literal
    // It can be on the same line or on the next line
    let pipeLineMatch = afterMarker.match(/^__fieldConditionalContent:\s*(\|-?)\s*\n(\s*)/);
    let pipeOnSameLine = true;
    if (!pipeLineMatch) {
      // Try pattern with pipe on next line
      pipeLineMatch = afterMarker.match(/^__fieldConditionalContent:\s*\n(\s*)(\|-?)\s*\n/);
      pipeOnSameLine = false;
    }
    if (!pipeLineMatch) break;

    const pipeChar = pipeOnSameLine ? pipeLineMatch[1] : pipeLineMatch[2];
    const pipeIndent = pipeOnSameLine ? pipeLineMatch[2] || '' : pipeLineMatch[1] || '';
    if (!pipeChar) break;

    // Calculate the index after the pipe line (including the newline)
    const pipeIndex = markerIndex + pipeLineMatch[0].length;

    // Find the template start ({{- if)
    // After the pipe line, there's a newline and then spaces before the template
    const afterPipe = result.substring(pipeIndex);
    // Match: newline (required), then spaces, then {{-
    const templateStartMatch = afterPipe.match(/^\n(\s*)(\{\{-)/);
    if (!templateStartMatch) {
      // Try without newline (pipe on same line case)
      const templateStartMatchNoNewline = afterPipe.match(/^(\s*)(\{\{-)/);
      if (!templateStartMatchNoNewline) break;
      const _templateIndent = templateStartMatchNoNewline[1] || '';
      const templateStart = templateStartMatchNoNewline[2];
      if (!templateStart) break;
      const templateStartIndex = pipeIndex + templateStartMatchNoNewline[0].length;

      // Find the template end
      const templateSection = result.substring(templateStartIndex);
      const endMatch = templateSection.match(/(\{\{-?\s*end\s*-?\}\})/);
      if (!endMatch) break;

      const endIndex = endMatch.index;
      if (endIndex === undefined) break;
      const templateEndIndex = templateStartIndex + endIndex + endMatch[0].length;

      const templateContent = result.substring(templateStartIndex, templateEndIndex);
      const beforeMarker = result.substring(0, lineStart + 1);
      const afterTemplate = result.substring(templateEndIndex);

      const pipeIndentEscaped = pipeIndent.replace(/[.*+?^${}()|[\]\\]/g, '\\$&');
      const adjustedTemplate = templateContent.replace(
        // eslint-disable-next-line security/detect-non-literal-regexp -- Safe: pipeIndent is escaped
        new RegExp(`^${pipeIndentEscaped}`, 'gm'),
        baseIndent,
      );

      result = beforeMarker + adjustedTemplate + afterTemplate;
      continue;
    }

    const _templateIndent = templateStartMatch[1] || '';
    const templateStart = templateStartMatch[2];
    if (!templateStart) break;
    // templateStartIndex is after the newline and spaces, at the start of {{-
    const templateStartIndex = pipeIndex + templateStartMatch[0].length;

    // Find the template end ({{- end }})
    const templateSection = result.substring(templateStartIndex);
    const endMatch = templateSection.match(/(\{\{-?\s*end\s*-?\}\})/);
    if (!endMatch) break;

    const endIndex = endMatch.index;
    if (endIndex === undefined) break;
    const templateEndIndex = templateStartIndex + endIndex + endMatch[0].length;

    // Extract the template content
    const templateContent = result.substring(templateStartIndex, templateEndIndex);

    // Remove the marker line, pipe line, and adjust the template
    // The template should start at the baseIndent level
    const beforeMarker = result.substring(0, lineStart + 1);
    const afterTemplate = result.substring(templateEndIndex);

    // The template content has indentation from the pipe (pipeIndent)
    // We need to replace that with baseIndent to get the correct final indentation
    // The template format is: "{{- if ... }}\n  fieldKey: value\n{{- end }}"
    // After removing pipe indent, we want: "{{- if ... }}\n  fieldKey: value\n{{- end }}"
    const pipeIndentEscaped = pipeIndent.replace(/[.*+?^${}()|[\]\\]/g, '\\$&');
    // Replace pipe indent with base indent on each line
    const adjustedTemplate = templateContent.replace(
      // eslint-disable-next-line security/detect-non-literal-regexp -- Safe: pipeIndent is escaped
      new RegExp(`^${pipeIndentEscaped}`, 'gm'),
      baseIndent,
    );

    result = beforeMarker + adjustedTemplate + afterTemplate;
  }

  // Post-process to fix double-escaped quotes within Helm templates
  // The yaml library escapes quotes in strings, but Helm templates need unescaped quotes
  // Simply replace all \" with " globally - this is safe because we're only processing
  // Helm template strings that should never have escaped quotes
  result = result.replace(/\\"/g, '"');

  // Fix templates that start with {{- if but are on the same line as the field key
  // Pattern: "fieldKey: {{- if ... }}\n  content\n{{- end }}"
  // Should become: "{{- if ... }}\n  fieldKey: content\n{{- end }}"
  // But only if the fieldKey is not already wrapped in a conditional
  result = result.replace(
    /^(\s+)(\w+):\s+(\{\{-?\s*if\s+[^}]+\}\})\s*\n(\s+)(.+?)\n(\s+)(\{\{-?\s*end\s*-?\}\})/gm,
    (match, baseIndent, fieldKey, ifTag, contentIndent, content, endIndent, endTag) => {
      // Check if content starts with the fieldKey (duplicate)
      const contentLines = content.split('\n');
      const firstContentLine = contentLines[0]?.trim() || '';
      if (firstContentLine.startsWith(`${fieldKey}:`)) {
        // Remove duplicate fieldKey from content
        // eslint-disable-next-line security/detect-non-literal-regexp
        contentLines[0] = contentLines[0].replace(new RegExp(`^\\s*${fieldKey}:\\s*`), '');
        content = contentLines.join('\n');
      }
      // Reconstruct as field-level conditional
      const contentFormatted = content
        ? '\n' +
          content
            .split('\n')
            .map((line: string) => baseIndent + '    ' + line.trimStart())
            .join('\n')
        : '';
      return `${baseIndent}${ifTag}\n${baseIndent}  ${fieldKey}:${contentFormatted}\n${baseIndent}${endTag}`;
    },
  );

  // Apply post-processing for field-level conditionals
  result = postProcessFieldConditionals(result);

  return result;
}

/**
 * Post-processes YAML string to transform field-level conditionals
 * This function should be called after dumpHelmAwareYaml to transform
 * __fieldConditionalContent markers into the correct Helm template format.
 *
 * @param yaml YAML string that may contain __fieldConditionalContent markers
 * @returns YAML string with field-level conditionals properly formatted
 * @since 2.14.0
 */
// eslint-disable-next-line sonarjs/cognitive-complexity -- Complex post-processing logic
export function postProcessFieldConditionals(yaml: string): string {
  let result = yaml;

  // Transform field-level with blocks (__FIELD_WITH_MARKER__ marker)
  // Pattern: "fieldKey: |-\n    __FIELD_WITH_MARKER__:path:content"
  // Should become: "{{- with path }}\nfieldKey:\n  content\n{{- end }}"
  while (result.includes('__FIELD_WITH_MARKER__:')) {
    const markerIndex = result.indexOf('__FIELD_WITH_MARKER__:');
    if (markerIndex === -1) break;

    // Find the field key line (e.g., "  nodeSelector: |-")
    const beforeMarker = result.substring(0, markerIndex);
    const lastNewline = beforeMarker.lastIndexOf('\n');
    const secondLastNewline = beforeMarker.lastIndexOf('\n', lastNewline - 1);
    const fieldKeyLine = result.substring(secondLastNewline + 1, lastNewline);

    const fieldKeyMatch = fieldKeyLine.match(/^(\s*)(\w+):\s*|[-]?\s*$/);
    if (!fieldKeyMatch || !fieldKeyMatch[2]) break;

    const baseIndent = fieldKeyMatch[1] || '';
    const fieldKey = fieldKeyMatch[2];

    // Extract marker: __FIELD_WITH_MARKER__:path:content
    const afterMarker = result.substring(markerIndex);
    const markerMatch = afterMarker.match(/^__FIELD_WITH_MARKER__:([^:]+):(.+?)$/m);
    if (!markerMatch || !markerMatch[1] || !markerMatch[2]) break;

    const path = markerMatch[1];
    const content = markerMatch[2].trim();
    const markerEnd = markerIndex + markerMatch[0].length;

    // Generate the with block
    const template = `${baseIndent}{{- with ${path} }}\n${baseIndent}${fieldKey}:\n${baseIndent}  ${content}\n${baseIndent}{{- end }}`;

    // Replace: remove fieldKey line and marker, insert template
    result = result.substring(0, secondLastNewline + 1) + template + result.substring(markerEnd);
  }

  // Transform field-level with blocks (__FIELD_WITH__ marker)
  while (result.includes('__FIELD_WITH__:')) {
    const markerIndex = result.indexOf('__FIELD_WITH__:');
    if (markerIndex === -1) break;

    // Find the field key line (e.g., "  __fieldWithTemplate_nodeSelector: |-")
    const beforeMarker = result.substring(0, markerIndex);
    const lastNewline = beforeMarker.lastIndexOf('\n');
    const secondLastNewline = beforeMarker.lastIndexOf('\n', lastNewline - 1);
    const fieldKeyLine = result.substring(secondLastNewline + 1, lastNewline);

    const fieldKeyMatch = fieldKeyLine.match(/^(\s*)__fieldWithTemplate_\w+:\s*|[-]?\s*$/);
    if (!fieldKeyMatch) break;

    const baseIndent = fieldKeyMatch[1];

    // Extract template: __FIELD_WITH__:fieldKey:TEMPLATE
    const afterMarker = result.substring(markerIndex);
    const markerMatch = afterMarker.match(/^__FIELD_WITH__:\w+:(.+?\{\{-?\s*end\s*-?\}\})/s);
    if (!markerMatch || !markerMatch[1]) break;

    const template = markerMatch[1];
    const markerEnd = markerIndex + markerMatch[0].length;

    // Process template: remove block indent, add base indent
    const lines = template.split('\n');
    const processed = lines
      .map((line) => {
        if (!line.trim()) return '';
        const trimmed = line.trimStart();
        return baseIndent + trimmed;
      })
      .join('\n');

    // Replace: remove fieldKey line and marker, insert processed template
    result = result.substring(0, secondLastNewline + 1) + processed + result.substring(markerEnd);
  }

  // Transform field-level conditionals with __FIELD_CONDITIONAL__ marker
  // Pattern: "fieldKey: |-\n    __FIELD_CONDITIONAL__:fieldKey:{{- if ... }}\n  fieldKey: value\n{{- end }}"
  // Should become: "{{- if ... }}\n  fieldKey: value\n{{- end }}"
  while (result.includes('__FIELD_CONDITIONAL__:')) {
    const markerIndex = result.indexOf('__FIELD_CONDITIONAL__:');
    if (markerIndex === -1) break;

    // Find the field key line (e.g., "  fieldKey: |-")
    const beforeMarker = result.substring(0, markerIndex);
    const lastNewline = beforeMarker.lastIndexOf('\n');
    const secondLastNewline = beforeMarker.lastIndexOf('\n', lastNewline - 1);
    const fieldKeyLine = result.substring(secondLastNewline + 1, lastNewline);

    const fieldKeyMatch = fieldKeyLine.match(/^(\s*)(\w+):\s*|[-]?\s*$/);
    if (!fieldKeyMatch) break;

    const baseIndent = fieldKeyMatch[1];

    // Extract template: __FIELD_CONDITIONAL__:fieldKey:TEMPLATE
    const afterMarker = result.substring(markerIndex);
    const markerMatch = afterMarker.match(/^__FIELD_CONDITIONAL__:\w+:(.+?\{\{-?\s*end\s*-?\}\})/s);
    if (!markerMatch || !markerMatch[1]) break;

    const template = markerMatch[1];
    const markerEnd = markerIndex + markerMatch[0].length;

    // Process template: remove block indent, add base indent
    const lines = template.split('\n');
    const processed = lines
      .map((line) => {
        if (!line.trim()) return '';
        // Remove leading spaces (block indent from YAML serialization)
        const trimmed = line.trimStart();
        // Add base indent
        return baseIndent + trimmed;
      })
      .join('\n');

    // Replace: remove fieldKey line and marker, insert processed template
    result = result.substring(0, secondLastNewline + 1) + processed + result.substring(markerEnd);
  }

  // Clean up pipe literals
  result = result.replace(/:\s*\|[-+]?\s*\n(\s*\{\{)/g, ':\n$1');

  // Remove quotes around Helm expressions
>>>>>>> 49907915
  result = result.replace(/"(\{\{[\s\S]*?\}\})"/g, '$1');

  return result;
}

/**
 * Legacy compatible stringify method.
 * @param obj Object to serialize.
 * @param options Options.
 * @returns YAML string.
 * @since 2.11.0
 */
export function stringify(
  obj: unknown,
  options: {
    lineWidth?: number;
    doubleQuotedAsJSON?: boolean;
    simpleKeys?: boolean;
  } = {},
): string {
  return dumpHelmAwareYaml(
    obj,
    options.lineWidth !== undefined ? { lineWidth: options.lineWidth } : {},
  );
}

// --- Validation and Prettify functions ---

/**
 * Helm expression types for pattern matching
 * @since 2.11.0
 */
type HelmExpressionType =
  | 'block'
  | 'nested'
  | 'comment'
  | 'action-trimmed'
  | 'raw'
  | 'include-context'
  | 'generic';

/**
 * Pattern descriptor with compiled RegExp and its type
 * @since 2.11.0
 */
interface PatternDescriptor {
  regex: RegExp;
  type: HelmExpressionType;
}

/**
 * Compile and cache Helm expression patterns with types for optimized single pass processing
 * @since 2.11.0
 */
const COMPILED_PATTERNS: PatternDescriptor[] = [
  { regex: /\{\{-?\s*define\s+[^}]+\s*-?\}\}[\s\S]*?\{\{-?\s*end\s*-?\}\}/g, type: 'block' },
  { regex: /\{\{[^}]*\{\{[^}]*\}\}[^}]*\}\}/g, type: 'nested' },
  { regex: /\{\{\/\*[\s\S]*?\*\/\}\}/g, type: 'comment' },
  { regex: /\{\{-?[\s\S]*?-?\}\}/g, type: 'action-trimmed' },
  { regex: /\{\{`[\s\S]*?`\}\}/g, type: 'raw' },
  { regex: /\{\{\s*include\s+"[^"]+"\s+[^}]+\s*\}\}/g, type: 'include-context' },
];

/**
 * Represents a match of a Helm expression in a string with position details
 * @since 2.11.0
 */
interface HelmExpressionMatch {
  type: HelmExpressionType;
  expression: string;
  start: number;
  end: number;
}

/**
 * Interface to report validation errors of Helm YAML content.
 * @since 2.11.0
 */
export interface HelmValidationError {
  type: 'syntax' | 'semantic' | 'reference' | 'type';
  message: string;
  line?: number;
  column?: number;
  expression?: string;
  suggestion?: string;
}

/**
 * Result of Helm YAML validation process.
 * @since 2.11.0
 */
export interface HelmValidationResult {
  isValid: boolean;
  errors: HelmValidationError[];
  warnings: HelmValidationError[];
  statistics: {
    totalExpressions: number;
    expressionsByType: Record<string, number>;
    complexity: number;
  };
}

/**
 * Validate YAML string with Helm template expressions.
 * - Parses Helm expressions from the string,
 * - Performs balanced parentheses and quote checks,
 * - Collects syntax errors, semantic warnings,
 * - Provides statistics including complexity.
 *
 * @param yaml YAML content string to validate.
 * @returns Validation result with errors, warnings, and stats.
 * @since 2.11.0
 * @since 2.14.0 Restored full validation functionality
 */
export function validateHelmYaml(yaml: string): HelmValidationResult {
  const errors: HelmValidationError[] = [];
  const warnings: HelmValidationError[] = [];

  // Detect all Helm expressions with types and positions
  const expressions = parseHelmExpressions(yaml);

  // Global check for unbalanced braces
  const openBraces = (yaml.match(/\{\{/g) || []).length;
  const closeBraces = (yaml.match(/\}\}/g) || []).length;
  if (openBraces !== closeBraces) {
    errors.push({
      type: 'syntax',
      message: 'Unbalanced Helm template braces detected in file',
      line: 0,
      column: 0,
      expression: '',
    });
  }

  // Syntax validation with error capturing
  for (const expr of expressions) {
    try {
      validateHelmSyntax(expr.expression);
    } catch (err) {
      errors.push({
        type: 'syntax',
        message: err instanceof Error ? err.message : 'Unknown syntax error',
        line: expr.startLine,
        column: expr.startCol,
        expression: expr.expression,
      });
    }
  }

  checkCommonIssues(yaml, warnings);
  checkQuotedExpressions(yaml, warnings);

  const expressionsByType = expressions.reduce(
    (acc, expr) => {
      acc[expr.type] = (acc[expr.type] || 0) + 1;
      return acc;
    },
    {} as Record<string, number>,
  );

  const complexity = calculateComplexity(
    expressions.map((expr) => ({
      type: expr.type,
      expression: expr.expression,
      start: 0,
      end: 0,
    })),
  );

  return {
    isValid: errors.length === 0,
    errors,
    warnings,
    statistics: {
      totalExpressions: expressions.length,
      expressionsByType,
      complexity,
    },
  };
}

/**
 * Internal helper to parse Helm expressions with line and column positions.
 * Supports advanced expression types and range matching.
 * @param content YAML string content.
 * @returns List of detected Helm expressions with positional info.
 * @since 2.11.0
 */
export function parseHelmExpressions(content: string): Array<{
  type: HelmExpressionType;
  expression: string;
  startLine: number;
  startCol: number;
  endLine: number;
  endCol: number;
}> {
  const expressions = [];
  const lines = content.split('\n');

  for (let i = 0; i < lines.length; i++) {
    // eslint-disable-next-line security/detect-object-injection -- Safe: iterating over array indices
    const line = lines[i];
    if (!line) continue;
    for (const { regex, type } of COMPILED_PATTERNS) {
      let match;
      regex.lastIndex = 0;
      while ((match = regex.exec(line)) !== null) {
        expressions.push({
          type,
          expression: match[0],
          startLine: i + 1,
          startCol: match.index + 1,
          endLine: i + 1,
          endCol: match.index + match[0].length + 1,
        });
        if (match.index === regex.lastIndex) regex.lastIndex++;
      }
    }
  }
  return expressions;
}

/**
 * Validate Helm syntax for a single Helm expression string.
 * Checks for balanced parentheses, balanced quotes, basic function call validity.
 * Throws errors with descriptive messages on failure.
 * @param expression Helm template expression string.
 * @throws Error on syntax validation failure.
 * @since 2.11.0
 */
function validateHelmSyntax(expression: string): void {
  // Strip outer braces for parsing content
  const content = expression.replace(/^\{\{-?\s*/, '').replace(/\s*-?\}\}$/, '');

  if (!isBalanced(content, '(', ')')) {
    throw new Error('Unbalanced parentheses in Helm expression');
  }
  if (!isQuotesBalanced(content)) {
    throw new Error('Unbalanced quotes in Helm expression');
  }
  validateFunctionCalls(content);
}

/**
 * Check that string has balanced pairs of the specified characters.
 * @param str String to check.
 * @param open Open character.
 * @param close Close character.
 * @returns True if balanced.
 * @since 2.11.0
 */
function isBalanced(str: string, open: string, close: string): boolean {
  let count = 0;
  for (const c of str) {
    if (c === open) count++;
    else if (c === close) count--;
    if (count < 0) return false;
  }
  return count === 0;
}

/**
 * Checks if quotes in string are balanced.
 * Supports single and double quotes ignoring escaped quotes.
 * @param str String to check.
 * @returns True if balanced.
 * @since 2.11.0
 */
function isQuotesBalanced(str: string): boolean {
  let singleQuoteOpen = false;
  let doubleQuoteOpen = false;
  let escaped = false;
  for (const c of str) {
    if (c === '\\' && !escaped) {
      escaped = true;
      continue;
    }
    if (
      (c === "'" && !doubleQuoteOpen && !escaped) ||
      (c === '"' && !singleQuoteOpen && !escaped)
    ) {
      if (c === "'") singleQuoteOpen = !singleQuoteOpen;
      else doubleQuoteOpen = !doubleQuoteOpen;
    }
    escaped = false;
  }
  return !singleQuoteOpen && !doubleQuoteOpen;
}

/**
 * Validate simple function call well-formedness for Helm expressions.
 * Checks for basic invalid nested parentheses or arguments.
 * Throws error if checks fail.
 * @param content Expression string content (without outer braces).
 * @throws Error on invalid functions.
 * @since 2.11.0
 */
function validateFunctionCalls(_content: string): void {
  // Basic sanity: function names followed by open paren, balanced args are checked by previous functions
  // Additional validations can be implemented here as needed.
  // For now, no error thrown by default.
}

/**
 * Checks for common semantic issues in the YAML string to emit warnings.
 * Checks for deprecated functions and problematic usage.
 * @param yaml YAML string content.
 * @param warnings Array to populate warnings.
 * @since 2.11.0
 */
function checkCommonIssues(yaml: string, warnings: HelmValidationError[]): void {
  const deprecatedFunctions = ['template'];
  for (const func of deprecatedFunctions) {
    // eslint-disable-next-line security/detect-non-literal-regexp -- Safe: controlled function names from predefined list
    const pattern = new RegExp(`\\{\\{[^}]*\\b${func}\\b[^}]*\\}\\}`, 'g');
    let match;
    while ((match = pattern.exec(yaml)) !== null) {
      warnings.push({
        type: 'semantic',
        message: `Function '${func}' is deprecated`,
        expression: match[0],
        suggestion: `Consider avoiding deprecated function '${func}'`,
      });
    }
  }
}

/**
 * Check for quoted Helm expressions, which is an anti-pattern.
 * Emits warnings advising to remove quotes.
 * @param yaml YAML string content.
 * @param warnings Array to populate warnings.
 * @since 2.11.0
 * @since 2.11.1 Corrected pattern matching to capture quoted Helm templates
 */
function checkQuotedExpressions(yaml: string, warnings: HelmValidationError[]): void {
  const quotedPatterns = [/'(\{\{[^}]+\}\})'/g, /"(\{\{[^}]+\}\})"/g];
  for (const pattern of quotedPatterns) {
    let match;
    pattern.lastIndex = 0;
    while ((match = pattern.exec(yaml)) !== null) {
      warnings.push({
        type: 'semantic',
        message: 'Helm expression should not be quoted',
        expression: match[0],
        suggestion: `Remove quotes around: ${match[1]}`,
      });
    }
  }
}

/**
 * Naive calculation of complexity score based on number and type of Helm expressions.
 * Used for validation statistics.
 * @param expressions Array of Helm expression matches.
 * @returns Complexity score number.
 * @since 2.11.0
 */
function calculateComplexity(expressions: HelmExpressionMatch[]): number {
  let score = 0;
  for (const expr of expressions) {
    switch (expr.type) {
      case 'block':
        score += 5;
        break;
      case 'nested':
        score += 4;
        break;
      case 'comment':
        score += 0;
        break;
      default:
        score += 1;
    }
  }
  return score;
}

// Export other helpers for compatibility if needed
export function detectHelmExpressions(str: string): unknown[] {
  return parseHelmExpressions(str);
}
export function preprocessHelmExpressions(obj: unknown): unknown {
  return preprocessHelmConstructs(obj);
}
export function postProcessHelmExpressions(yaml: string): string {
  return yaml;
}<|MERGE_RESOLUTION|>--- conflicted
+++ resolved
@@ -1,9 +1,5 @@
-<<<<<<< HEAD
-import { Document, Scalar, isMap, isScalar, visit } from 'yaml';
-=======
 import type { YAMLMap } from 'yaml';
 import { Document, Scalar, isMap, isScalar, visit, Pair } from 'yaml';
->>>>>>> 49907915
 
 import type { HelmConstruct } from './helmControlStructures.js';
 import {
@@ -11,317 +7,6 @@
   isHelmExpression,
   createHelmExpression,
 } from './helmControlStructures.js';
-<<<<<<< HEAD
-
-/**
- * Helper function to serialize else-if chains
- * @param elseContent The else content to process
- * @param openTag Opening Helm tag
- * @param closeTag Closing Helm tag
- * @returns Object with serialized result and remaining else content
- */
-function serializeElseIfChain(
-  elseContent: unknown,
-  openTag: string,
-  closeTag: string,
-): { result: string; remainingElse: unknown | undefined } {
-  let result = '';
-  let currentElse: unknown | undefined = elseContent;
-
-  // Check for nested if (else if pattern)
-  if (isHelmConstruct(currentElse) && currentElse.type === 'if') {
-    while (isHelmConstruct(currentElse) && currentElse.type === 'if') {
-      const elseIfData = currentElse.data as {
-        condition: string;
-        then: unknown;
-        else?: unknown;
-      };
-      result += `\n${openTag}else if ${elseIfData.condition}${closeTag}\n`;
-      result += serializeHelmContent(elseIfData.then);
-      currentElse = elseIfData.else;
-    }
-  }
-
-  return { result, remainingElse: currentElse };
-}
-
-/**
- * Serialize a HelmConstruct into a Helm template string
- * @param construct The HelmConstruct to serialize
- * @returns Helm template string
- */
-function serializeHelmConstruct(construct: HelmConstruct): string {
-  const trimLeft = construct.options?.trimLeft ?? true;
-  const trimRight = construct.options?.trimRight ?? true;
-
-  const openTag = `{{${trimLeft ? '-' : ''} `;
-  const closeTag = ` ${trimRight ? '-' : ''}}}`;
-
-  switch (construct.type) {
-    case 'if': {
-      const data = construct.data as { condition: string; then: unknown; else?: unknown };
-      let result = `${openTag}if ${data.condition}${closeTag}\n`;
-      result += serializeHelmContent(data.then);
-
-      if (data.else !== undefined) {
-        const { result: elseIfResult, remainingElse } = serializeElseIfChain(
-          data.else,
-          openTag,
-          closeTag,
-        );
-
-        result += elseIfResult;
-
-        if (remainingElse !== undefined) {
-          result += `\n${openTag}else${closeTag}\n`;
-          result += serializeHelmContent(remainingElse);
-        }
-      }
-
-      result += `\n${openTag}end${closeTag}`;
-      return result;
-    }
-
-    case 'fragment': {
-      const data = construct.data as unknown[];
-      // Serialize each item and join with newlines
-      return data.map((item) => serializeHelmContent(item)).join('\n');
-    }
-
-    case 'range': {
-      const data = construct.data as { vars: string; collection: string; content: unknown };
-      let result = `${openTag}range ${data.vars} := ${data.collection}${closeTag}\n`;
-      result += serializeHelmContent(data.content);
-      result += `\n${openTag}end${closeTag}`;
-      return result;
-    }
-
-    case 'with': {
-      const data = construct.data as { scope: string; content: unknown };
-      let result = `${openTag}with ${data.scope}${closeTag}\n`;
-      result += serializeHelmContent(data.content);
-      result += `\n${openTag}end${closeTag}`;
-      return result;
-    }
-
-    case 'include': {
-      const data = construct.data as { templateName: string; scope: string; pipe?: string };
-      let result = `${openTag}include "${data.templateName}" ${data.scope}`;
-      if (data.pipe) {
-        result += ` | ${data.pipe}`;
-      }
-      result += `${closeTag}`;
-      return result;
-    }
-
-    case 'define': {
-      const data = construct.data as { name: string; content: unknown };
-      let result = `${openTag}define "${data.name}"${closeTag}\n`;
-      result += serializeHelmContent(data.content);
-      result += `\n${openTag}end${closeTag}`;
-      return result;
-    }
-
-    case 'var': {
-      const data = construct.data as { name: string; value: string };
-      return `${openTag}${data.name} := ${data.value}${closeTag}`;
-    }
-
-    case 'block': {
-      const data = construct.data as { name: string; content: unknown };
-      let result = `${openTag}block "${data.name}" .${closeTag}\n`;
-      result += serializeHelmContent(data.content);
-      result += `\n${openTag}end${closeTag}`;
-      return result;
-    }
-
-    case 'comment': {
-      const data = construct.data as { text: string };
-      return `{{/* ${data.text} */}}`;
-    }
-
-    default:
-      throw new Error(`Unknown Helm construct type: ${construct.type}`);
-  }
-}
-
-/**
- * Serialize HelmContent (primitives, objects, arrays, or HelmConstructs) to string
- */
-function serializeHelmContent(content: unknown): string {
-  if (isHelmConstruct(content)) {
-    return serializeHelmConstruct(content);
-  }
-
-  if (isHelmExpression(content)) {
-    return content.value;
-  }
-
-  if (content === null || content === undefined) {
-    return '';
-  }
-
-  if (typeof content === 'string') {
-    return content;
-  }
-
-  if (typeof content === 'number' || typeof content === 'boolean') {
-    return String(content);
-  }
-
-  // For objects and arrays, use the yaml library to serialize them properly
-  if (typeof content === 'object') {
-    const doc = new Document(content);
-    let yaml = doc.toString({ lineWidth: 0 });
-    // Remove the trailing newline and any leading/trailing whitespace
-    yaml = yaml.trim();
-    return yaml;
-  }
-
-  return '';
-}
-
-/**
- * Pre-process an object to convert HelmConstruct instances to HelmExpression
- * This allows the yaml library to serialize them correctly
- */
-function preprocessHelmConstructs(obj: unknown): unknown {
-  // Handle HelmConstruct
-
-  if (isHelmConstruct(obj)) {
-    const helmTemplate = serializeHelmConstruct(obj);
-    return createHelmExpression(helmTemplate);
-  }
-
-  // Handle arrays
-  if (Array.isArray(obj)) {
-    return obj.map((item) => preprocessHelmConstructs(item));
-  }
-
-  // Handle objects
-  if (obj !== null && typeof obj === 'object') {
-    // Don't process HelmExpression objects
-    if (isHelmExpression(obj)) {
-      return obj;
-    }
-
-    const result: Record<string, unknown> = {};
-    for (const [key, value] of Object.entries(obj)) {
-      // eslint-disable-next-line security/detect-object-injection -- Safe: iterating over own entries
-      result[key] = preprocessHelmConstructs(value);
-    }
-    return result;
-  }
-
-  // Return primitives as-is
-  return obj;
-}
-
-/**
- * Main method to serialize an object to YAML with Helm template awareness.
- * Uses 'yaml' library to natively handle Helm expressions by forcing QUOTE_DOUBLE style.
- *
- * @param obj Input object to serialize.
- * @param options Options (lineWidth, etc.) - partially supported mapping from legacy options.
- * @returns Helm-aware YAML string.
- * @since 2.11.0
- * @since 2.13.1 Refactored to use 'yaml' library
- * @since 2.14.0 Added HelmConstruct pre-processing
- */
-export function dumpHelmAwareYaml(obj: unknown, options: { lineWidth?: number } = {}): string {
-  // Pre-process to convert HelmConstruct objects to HelmExpression
-  const preprocessed = preprocessHelmConstructs(obj);
-
-  const doc = new Document(preprocessed);
-
-  // Visit the document to transform HelmExpression objects and force quoting for templates
-  visit(doc, (_key, node) => {
-    // 1. Handle explicit HelmExpression objects
-    if (isMap(node)) {
-      const isHelmExpr = node.items.some(
-        (pair) =>
-          isScalar(pair.key) &&
-          pair.key.value === '__helmExpression' &&
-          isScalar(pair.value) &&
-          pair.value.value === true,
-      );
-
-      if (isHelmExpr) {
-        // Find the 'value' property
-        const valuePair = node.items.find(
-          (pair) => isScalar(pair.key) && pair.key.value === 'value',
-        );
-        if (valuePair && isScalar(valuePair.value)) {
-          const value = String(valuePair.value.value);
-          const scalar = new Scalar(value);
-
-          // Check if this is a Helm construct (multiline block)
-          if (value.trim().startsWith('{{') && value.includes('\n')) {
-            scalar.type = 'BLOCK_LITERAL'; // Force block style (|)
-          } else {
-            scalar.type = 'QUOTE_DOUBLE'; // Force double quotes for simple expressions
-          }
-          return scalar; // Replace the Map node with this Scalar
-        }
-      }
-    }
-    return undefined;
-  });
-
-  // Configure output options
-  const toStringOptions: { lineWidth?: number } = {};
-  if (options.lineWidth !== undefined) {
-    toStringOptions.lineWidth = options.lineWidth;
-  }
-
-  // Ensure we don't use flow style (JSON-like) for the root or children unless necessary
-  // doc.options.collectionStyle = 'block'; // Default is usually fine
-
-  let result = doc.toString(toStringOptions);
-
-  // Post-process to fix double-escaped quotes within Helm templates
-  // The yaml library escapes quotes in strings, but Helm templates need unescaped quotes
-  // Simply replace all \" with " globally - this is safe because we're only processing
-  // Helm template strings that should never have escaped quotes
-  result = result.replace(/\\"/g, '"');
-
-  // Remove escaped backslashes that appear before spaces in YAML
-  // Pattern: "\  " -> "  " (two spaces)
-  result = result.replace(/\\\\/g, '');
-
-  // Post-process to handle template-only values that should be raw YAML
-  // These are values that are ONLY a Helm template (start with {{ and end with }})
-  // They should not be quoted so Helm can expand them as YAML structure
-
-  // 1. Handle Block Literals (multiline constructs like if/range)
-  // Pattern: "| \n  {{- if ... }}" -> "{{- if ... }}" (indented)
-  // We need to remove the pipe and the newline after it, but keep indentation
-  // The yaml library outputs: key: |
-  //                             {{- if ... }}
-  // We want: key:
-  //            {{- if ... }}
-
-  // Actually, we just need to remove the "| " (or "|\n") if it's followed by a Helm block
-  // But regex on the whole string is risky for context.
-
-  // Let's stick to the previous approach but handle the pipe if present.
-  // If we used BLOCK_LITERAL, the output is:
-  // key: |
-  //   {{- if ... }}
-
-  // We can replace ": |" with ":" ? No, that affects all block literals.
-
-  // Let's refine:
-  // Match: ": |" or ": |-" or ": |+" followed by newline and indent and {{
-  // regex: /:\s*\|[-+]?\s*\n(\s*\{\{)/g
-  result = result.replace(/:\s*\|[-+]?\s*\n(\s*\{\{)/g, ':\n$1');
-
-  // 2. Handle Quoted Strings (single line expressions)
-  // Pattern: "{{- include "name" . | nindent 4 }}" -> {{- include "name" . | nindent 4 }}
-  // We need to remove quotes around pure template expressions, including multiline blocks
-  // Match any quoted string that starts with {{ and ends with }}
-  // Use [\s\S]*? for non-greedy multiline match
-=======
 import {
   isHelmValue,
   isHelmFieldConditional,
@@ -1400,7 +1085,6 @@
   result = result.replace(/:\s*\|[-+]?\s*\n(\s*\{\{)/g, ':\n$1');
 
   // Remove quotes around Helm expressions
->>>>>>> 49907915
   result = result.replace(/"(\{\{[\s\S]*?\}\})"/g, '$1');
 
   return result;
