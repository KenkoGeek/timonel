--- conflicted
+++ resolved
@@ -248,11 +248,7 @@
  */
 export function generateFlexibleSubchartTemplate(name: string): string {
   return `import { App } from 'cdk8s';
-<<<<<<< HEAD
-import { Rutter, helmInclude, createHelmExpression as helm } from 'timonel';
-=======
 import { Rutter, helmInclude, helmIf, helmWith, createHelmExpression as helm } from 'timonel';
->>>>>>> 61168a56
 
 /**
  * Creates a new chart with type-safe Helm helpers
@@ -289,22 +285,14 @@
       labels: helmInclude('chart.labels', '.', { pipe: 'nindent 4' })
     },
     spec: {
-<<<<<<< HEAD
-      replicas: helm('{{ .Values.replicas }}'),
-=======
       replicas: helmIf('.Values.autoscaling.enabled', '{{ .Values.replicas }}', '1'),
->>>>>>> 61168a56
       selector: {
         matchLabels: helmInclude('chart.selectorLabels', '.', { pipe: 'nindent 6' })
       },
       template: {
         metadata: {
-<<<<<<< HEAD
-          labels: helmInclude('chart.selectorLabels', '.', { pipe: 'nindent 8' })
-=======
           labels: helmInclude('chart.selectorLabels', '.', { pipe: 'nindent 8' }),
           annotations: helmWith('.Values.podAnnotations', helm('{{- toYaml . | nindent 8 }}'))
->>>>>>> 61168a56
         },
         spec: {
           containers: [{
