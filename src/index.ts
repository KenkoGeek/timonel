--- conflicted
+++ resolved
@@ -69,10 +69,7 @@
 export { UmbrellaRutter } from './lib/umbrellaRutter.js';
 export {
   helmIf,
-<<<<<<< HEAD
-=======
   helmIfSimple,
->>>>>>> 64f60e59
   helmRange,
   helmWith,
   helmInclude,
@@ -90,8 +87,6 @@
   type HelmWhitespaceOptions,
 } from './lib/utils/helmControlStructures.js';
 
-<<<<<<< HEAD
-=======
 // Environment Variables Loader
 export {
   loadEnvVarsConfig,
@@ -101,16 +96,12 @@
   type LoadEnvVarsOptions,
 } from './lib/utils/envVarsLoader.js';
 
->>>>>>> 64f60e59
 // Helm YAML Serialization Utilities
 export {
   dumpHelmAwareYaml,
   validateHelmYaml,
   type HelmValidationError,
   type HelmValidationResult,
-<<<<<<< HEAD
-} from './lib/utils/helmYamlSerializer.js';
-=======
 } from './lib/utils/helmYamlSerializer.js';
 
 // Type-safe Values Reference
@@ -129,5 +120,4 @@
   type HelmRange,
   type HelmWith,
   type HelmHelpers,
-} from './lib/utils/valuesRef.js';
->>>>>>> 64f60e59
+} from './lib/utils/valuesRef.js';